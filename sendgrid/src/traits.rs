--- conflicted
+++ resolved
@@ -1,6 +1,6 @@
 #![allow(clippy::field_reassign_with_default)]
 use crate::ClientError;
-use crate::ClientResult;
+use crate::{ClientResult, Response};
 
 #[async_trait::async_trait]
 pub trait MailOps {
@@ -15,7 +15,7 @@
         cc: &[String],
         bcc: &[String],
         from: &str,
-    ) -> ClientResult<()>;
+    ) -> ClientResult<Response<()>>;
 }
 
 #[async_trait::async_trait]
@@ -31,11 +31,7 @@
         ccs: &[String],
         bccs: &[String],
         from: &str,
-<<<<<<< HEAD
-    ) -> ClientResult<()> {
-=======
-    ) -> Result<()> {
->>>>>>> b26faf89
+    ) -> ClientResult<Response<()>> {
         let mut mail = crate::types::PostMailSendRequest {
             subject: subject.to_string(),
             from: crate::types::FromEmailObject {
@@ -86,7 +82,11 @@
             .await?;
 
         match resp.status() {
-            http::StatusCode::ACCEPTED => Ok(()),
+            http::StatusCode::ACCEPTED => Ok(Response::new(
+                http::StatusCode::ACCEPTED,
+                resp.headers().clone(),
+                (),
+            )),
             s => Err(ClientError::HttpError {
                 status: s,
                 error: "Posting to /mail/send".to_string(),
