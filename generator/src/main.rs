mod client;
mod functions;
mod template;
mod types;
mod utils;

use std::{
    collections::{BTreeMap, HashSet},
    ffi::OsStr,
    fs::{File, OpenOptions},
    io::Write,
    path::{Path, PathBuf},
};

use anyhow::{bail, Result};
use inflector::cases::{
    pascalcase::to_pascal_case, snakecase::to_snake_case, titlecase::to_title_case,
};
use openapiv3::OpenAPI;
use serde::Deserialize;

use client::GeneratedServers;

enum TemplateType {
    Github,
    GenericApiKey,
    GenericClientCredentials,
    GenericToken,
}

impl TemplateType {
    fn from_proper_name(proper_name: &str) -> TemplateType {
        match proper_name {
            "GitHub" => TemplateType::Github,
            "SendGrid" | "Giphy" | "Rev.ai" | "Okta" | "ShipBob" | "Stripe" => {
                TemplateType::GenericApiKey
            }
            "TripActions" => TemplateType::GenericClientCredentials,
            _ => TemplateType::GenericToken,
        }
    }
}

fn save<P>(p: P, data: &str) -> Result<()>
where
    P: AsRef<Path>,
{
    let p = p.as_ref();
    let mut f = OpenOptions::new()
        .create(true)
        .truncate(true)
        .write(true)
        .open(p)?;
    f.write_all(data.as_bytes())?;
    f.flush()?;
    Ok(())
}

fn load<P, T>(p: P) -> Result<T>
where
    P: AsRef<Path>,
    for<'de> T: Deserialize<'de>,
{
    let p = p.as_ref();
    let f = File::open(p)?;
    if let Some(ext) = p.extension() {
        if ext == OsStr::new("yaml") || ext == OsStr::new("yml") {
            return Ok(serde_yaml::from_reader(f)?);
        }
    }
    Ok(serde_json::from_reader(f)?)
}

fn load_api<P>(p: P) -> Result<OpenAPI>
where
    P: AsRef<Path>,
{
    let api: OpenAPI = load(p)?;

    if api.openapi != "3.0.3" {
        /*
         * XXX During development we are being very strict, but this should
         * probably be relaxed.
         */
        println!("unexpected version {}", api.openapi);
    }

    if !api.servers.is_empty() {
        println!("Only default server urls are supported. Variables are not configurable");
    }

    if api.security.is_some() {
        println!("security not presently supported");
    }

    if let Some(components) = api.components.as_ref() {
        if !components.security_schemes.is_empty() {
            println!("component security schemes not supported");
        }

        if !components.responses.is_empty() {
            println!("component responses not supported");
        }

        if !components.parameters.is_empty() {
            println!("component parameters not supported");
        }

        if !components.request_bodies.is_empty() {
            println!("component request bodies not supported");
        }

        if !components.headers.is_empty() {
            println!("component headers not supported");
        }

        if !components.links.is_empty() {
            println!("component links not supported");
        }

        if !components.callbacks.is_empty() {
            println!("component callbacks not supported");
        }

        /*
         * XXX Ignoring "examples" and "extensions" for now.
         */
    }

    // TODO: add external docs etc to the README/Cargo generation.

    /*
     * XXX Ignoring "extensions" for now, as they seem not
     * to immediately affect our code generation.
     */

    let mut opids = HashSet::new();
    for p in api.paths.iter() {
        match p.1 {
            openapiv3::ReferenceOr::Reference { reference: _ } => {
                bail!("path {} uses reference, unsupported", p.0);
            }
            openapiv3::ReferenceOr::Item(item) => {
                /*
                 * Make sure every operation has an operation ID, and that each
                 * operation ID is only used once in the document.
                 */
                let mut id = |o: Option<&openapiv3::Operation>| -> Result<()> {
                    if let Some(o) = o {
                        if let Some(oid) = o.operation_id.as_ref() {
                            if !opids.insert(oid.to_string()) {
                                bail!("duplicate operation ID: {}", oid);
                            }

                            if !o.servers.is_empty() {
                                println!("op {}: servers are only partially supported. Variables are not supported", oid);
                            }

                            if o.security.is_some() {
                                //println!("op {}: security, unsupported", oid);
                            }

                            if o.responses.default.is_some() {
                                println!("op {}: has response default", oid);
                            }
                        }
                    }

                    Ok(())
                };

                id(item.get.as_ref())?;
                id(item.put.as_ref())?;
                id(item.post.as_ref())?;
                id(item.delete.as_ref())?;
                id(item.options.as_ref())?;
                id(item.head.as_ref())?;
                id(item.patch.as_ref())?;
                id(item.trace.as_ref())?;

                if !item.servers.is_empty() {
                    bail!("path {} has servers; unsupported", p.0);
                }
            }
        }
    }

    Ok(api)
}

trait ParameterDataExt {
    fn render_type(&self, name: &str, ts: &mut TypeSpace) -> Result<String>;
}

impl ParameterDataExt for openapiv3::ParameterData {
    fn render_type(&self, name: &str, ts: &mut TypeSpace) -> Result<String> {
        use openapiv3::{SchemaKind, Type};

        // Cleanup the name.
        let mut n = "".to_string();
        if name.is_empty() {
            n = self.name.to_string();
        }

        let sn = clean_name(&n);

        Ok(match &self.format {
            openapiv3::ParameterSchemaOrContent::Schema(s) => {
                match s {
                    openapiv3::ReferenceOr::Reference { reference } => {
                        let tid = ts.select_ref(Some(name), reference.as_str())?;
                        let t = ts.render_type(&tid, false)?;
                        if t == "String" {
                            return Ok("&str".to_string());
                        }

                        t
                    }
                    openapiv3::ReferenceOr::Item(s) => {
                        match &s.schema_kind {
                            SchemaKind::Type(Type::Boolean {}) => "bool".to_string(),
                            SchemaKind::Type(Type::Array(_at)) => "&[String]".to_string(), /* TODO: make this smarter */
                            SchemaKind::Type(Type::String(st)) => {
                                use openapiv3::{
                                    StringFormat::{Binary, Byte, Date, DateTime, Password},
                                    VariantOrUnknownOrEmpty::{Empty, Item, Unknown},
                                };

                                if st.pattern.is_some() {
                                    bail!("XXX pattern");
                                }

                                if !st.enumeration.is_empty() {
                                    // We have an enum.
                                    // Let's return the correct enum struct name.

                                    // Make sure we actually have a type, we might have
                                    // not added the type since it is a duplicate of another type.
                                    if !name.is_empty() && ts.name_to_id.get(&sn).is_some() {
                                        return Ok(format!("crate::types::{}", struct_name(&sn)));
                                    }

                                    // Create our vector.
                                    let mut enums: Vec<String> = Default::default();
                                    for v in st.enumeration.iter().flatten() {
                                        enums.push(v.to_string());
                                    }
                                    enums.sort_unstable();
                                    enums.dedup();

                                    // Try to find the parameter among our types.
                                    for te in ts.id_to_entry.values() {
                                        if let Some(sn) = te.name.as_deref() {
                                            let sn = struct_name(sn);
                                            if let TypeDetails::Enum(vals, _schema_data) =
                                                &te.details
                                            {
                                                if enums == *vals {
                                                    return Ok(format!("crate::types::{}", sn));
                                                }
                                            }
                                        }
                                    }

                                    let id = ts.select_schema(None, s, "", "").unwrap();
                                    return ts.render_type(&id, false);
                                }

                                //if st.min_length.is_some() || st.max_length.is_some() {

                                //println!("XXX min/max length");
                                //}

                                match &st.format {
                                    Item(DateTime) => "chrono::DateTime<chrono::Utc>".to_string(),
                                    Item(Date) => "chrono::NaiveDate".to_string(),
                                    Item(Password) => "&str".to_string(),
                                    // TODO: as per the spec this is base64 encoded chars.
                                    Item(Byte) => "&bytes::Bytes".to_string(),
                                    Item(Binary) => "&bytes::Bytes".to_string(),
                                    Empty => "&str".to_string(),
                                    Unknown(f) => match f.as_str() {
                                        "float" => "f64".to_string(),
                                        "decimal" => "f64".to_string(),
                                        "int64" => "i64".to_string(),
                                        "uint64" => "u64".to_string(),
                                        "google-fieldmask" => "&str".to_string(),
                                        "google-datetime" => {
                                            "chrono::DateTime<chrono::Utc>".to_string()
                                        }
                                        "ISO 8601 date-time" => {
                                            "chrono::DateTime<chrono::Utc>".to_string()
                                        }
                                        "Promo date-time" => {
                                            "chrono::DateTime<chrono::Utc>".to_string()
                                        }
                                        "dateTime" => "chrono::DateTime<chrono::Utc>".to_string(),
                                        "ipv4" => "std::net::Ipv4Addr".to_string(),
                                        "uri" => "&str".to_string(),
                                        "uri-template" => "&str".to_string(),
                                        "url" => "&str".to_string(),
                                        "email" => "&str".to_string(),
                                        "uuid" => "&str".to_string(),
                                        "hostname" => "&str".to_string(),
                                        "time" => "chrono::NaiveTime".to_string(),
                                        f => {
                                            bail!("XXX unknown string format {}", f)
                                        }
                                    },
                                }
                            }
                            SchemaKind::Type(openapiv3::Type::Number(_)) => "f64".to_string(), /* TODO: make this more exhaustive. */
                            SchemaKind::Type(Type::Integer(it)) => {
                                let mut uint;
                                let width;

                                use openapiv3::VariantOrUnknownOrEmpty::Unknown;
                                if let Unknown(f) = &it.format {
                                    match f.as_str() {
                                        "uint" | "uint32" => {
                                            uint = true;
                                            width = 32;
                                        }
                                        "uint64" => {
                                            uint = true;
                                            width = 32;
                                        }
                                        "unix-time" => {
                                            uint = false;
                                            width = 64;
                                        }
                                        f => bail!("XXX unknown integer format {}", f),
                                    }
                                } else {
                                    // The format was empty, let's assume it's just a normal
                                    // i64.
                                    uint = false;
                                    width = 64;
                                }

                                if it.multiple_of.is_some() {
                                    bail!("XXX multiple_of");
                                }
                                if it.exclusive_minimum || it.exclusive_maximum {
                                    bail!("XXX exclusive");
                                }

                                if let Some(min) = it.minimum {
                                    if min == 0 {
                                        uint = true;
                                    } else {
                                        // TODO: handle this later
                                        println!("XXX invalid minimum: {}", min);
                                    }
                                }

                                if it.maximum.is_some() {
                                    // TODO: handle this later
                                    println!("XXX maximum is not supported");
                                }
                                if !it.enumeration.is_empty() {
                                    bail!("XXX enumeration {}: {:?}", self.name, it);
                                }
                                if uint {
                                    format!("u{}", width)
                                } else {
                                    format!("i{}", width)
                                }
                            }
                            openapiv3::SchemaKind::OneOf { one_of: _ } => "&str".to_string(), /* TODO: make this smarter. */
                            openapiv3::SchemaKind::Any(_) => "&str".to_string(), /* TODO: make this smarter. */
                            // Any thing weird just make it a string.
                            _ => "&str".to_string(),
                        }
                    }
                }
            }
            x => bail!("XXX param format {:#?}", x),
        })
    }
}

trait ExtractJsonMediaType {
    fn is_binary(&self) -> Result<bool>;
    fn content_json(&self) -> Result<openapiv3::MediaType>;
}

impl ExtractJsonMediaType for openapiv3::Response {
    fn content_json(&self) -> Result<openapiv3::MediaType> {
        // We do not need to check the length of the content because there might be
        // more than one. For example, if xml or some other format is also defined.
        if let Some(mt) = self.content.get("application/json") {
            Ok(mt.clone())
        } else {
            bail!(
                "could not find application/json, only found {}",
                self.content.keys().next().unwrap()
            );
        }
    }

    fn is_binary(&self) -> Result<bool> {
        if self.content.is_empty() {
            /*
             * XXX If there are no content types, I guess it is not binary?
             */
            return Ok(false);
        }

        // We do not need to check the length of the content because there might be
        // more than one. For example, if xml or some other format is also defined.
        if let Some(mt) = self.content.get("application/octet-stream") {
            if !mt.encoding.is_empty() {
                bail!("XXX encoding");
            }

            if let Some(s) = &mt.schema {
                use openapiv3::{SchemaKind, StringFormat, Type, VariantOrUnknownOrEmpty::Item};

                if let Ok(s) = s.item() {
                    if s.schema_data.nullable {
                        bail!("XXX nullable binary?");
                    }
                    if s.schema_data.default.is_some() {
                        bail!("XXX default binary?");
                    }
                    if s.schema_data.discriminator.is_some() {
                        bail!("XXX binary discriminator?");
                    }
                    match &s.schema_kind {
                        SchemaKind::Type(Type::String(st)) => {
                            if st.min_length.is_some() || st.max_length.is_some() {
                                bail!("binary min/max length");
                            }
                            if !matches!(st.format, Item(StringFormat::Binary)) {
                                bail!("expected binary format string, got {:?}", st.format);
                            }
                            if st.pattern.is_some() {
                                bail!("XXX pattern");
                            }
                            if !st.enumeration.is_empty() {
                                bail!("XXX binary enumeration {:?}", st);
                            }
                            return Ok(true);
                        }
                        x => {
                            bail!("XXX schemakind type {:?}", x);
                        }
                    }
                } else {
                    return Ok(false);
                }
            } else {
                bail!("binary thing had no schema?");
            }
        }

        Ok(false)
    }
}

impl ExtractJsonMediaType for openapiv3::RequestBody {
    fn content_json(&self) -> Result<openapiv3::MediaType> {
        // We do not need to check the length of the content because there might be
        // more than one. For example, if xml or some other format is also defined.
        if let Some(mt) = self.content.get("application/json") {
            Ok(mt.clone())
        } else {
            bail!(
                "could not find application/json, only found {}",
                self.content.keys().next().unwrap()
            );
        }
    }

    fn is_binary(&self) -> Result<bool> {
        if self.content.is_empty() {
            /*
             * XXX If there are no content types, I guess it is not binary?
             */
            return Ok(false);
        }

        // We do not need to check the length of the content because there might be
        // more than one. For example, if xml or some other format is also defined.
        if let Some(mt) = self.content.get("application/octet-stream") {
            if !mt.encoding.is_empty() {
                bail!("XXX encoding");
            }

            if let Some(s) = &mt.schema {
                use openapiv3::{SchemaKind, StringFormat, Type, VariantOrUnknownOrEmpty::Item};

                if let Ok(s) = s.item() {
                    if s.schema_data.nullable {
                        bail!("XXX nullable binary?");
                    }
                    if s.schema_data.default.is_some() {
                        bail!("XXX default binary?");
                    }
                    if s.schema_data.discriminator.is_some() {
                        bail!("XXX binary discriminator?");
                    }
                    match &s.schema_kind {
                        SchemaKind::Type(Type::String(st)) => {
                            if st.min_length.is_some() || st.max_length.is_some() {
                                bail!("binary min/max length");
                            }
                            if !matches!(st.format, Item(StringFormat::Binary)) {
                                bail!("expected binary format string, got {:?}", st.format);
                            }
                            if st.pattern.is_some() {
                                bail!("XXX pattern");
                            }
                            if !st.enumeration.is_empty() {
                                bail!("XXX enumeration");
                            }
                            return Ok(true);
                        }
                        x => {
                            bail!("XXX schemakind type {:?}", x);
                        }
                    }
                } else {
                    return Ok(false);
                }
            } else {
                bail!("binary thing had no schema?");
            }
        }

        Ok(false)
    }
}

trait ReferenceOrExt<T> {
    fn item(&self) -> Result<&T>;
}

impl<T> ReferenceOrExt<T> for openapiv3::ReferenceOr<T> {
    fn item(&self) -> Result<&T> {
        match self {
            openapiv3::ReferenceOr::Item(i) => Ok(i),
            openapiv3::ReferenceOr::Reference { reference } => {
                bail!("reference not supported here: {}", reference);
            }
        }
    }
}

#[allow(dead_code)]
#[derive(Debug, Clone)]
pub enum TypeDetails {
    Unknown,
    Basic(String, openapiv3::SchemaData),
    NamedType(TypeId, openapiv3::SchemaData),
    Enum(Vec<String>, openapiv3::SchemaData),
    Array(TypeId, openapiv3::SchemaData),
    Optional(TypeId, openapiv3::SchemaData),
    /*
     * Object property names are sorted lexicographically to ensure a stable
     * order in the generated code.
     */
    Object(BTreeMap<String, TypeId>, openapiv3::SchemaData),
    OneOf(Vec<TypeId>, openapiv3::SchemaData),
    AnyOf(Vec<TypeId>, openapiv3::SchemaData),
    AllOf(Vec<TypeId>, openapiv3::SchemaData),
}

#[allow(dead_code)]
impl TypeDetails {
    pub fn is_enum(&self) -> bool {
        if let TypeDetails::Enum(..) = self {
            return true;
        }
        false
    }

    pub fn is_one_of(&self) -> bool {
        if let TypeDetails::OneOf(..) = self {
            return true;
        }
        false
    }

    pub fn is_any_of(&self) -> bool {
        if let TypeDetails::AnyOf(..) = self {
            return true;
        }
        false
    }

    pub fn is_all_of(&self) -> bool {
        if let TypeDetails::AllOf(..) = self {
            return true;
        }
        false
    }

    pub fn is_object(&self) -> bool {
        if let TypeDetails::Object(..) = self {
            return true;
        }
        false
    }

    pub fn is_named_type(&self) -> bool {
        if let TypeDetails::NamedType(..) = self {
            return true;
        }
        false
    }

    pub fn description(&self) -> String {
        let desc = match self {
            TypeDetails::Basic(_, d) => d.description.as_ref(),
            TypeDetails::NamedType(_, d) => d.description.as_ref(),
            TypeDetails::Enum(_, d) => d.description.as_ref(),
            TypeDetails::Array(_, d) => d.description.as_ref(),
            TypeDetails::Optional(_, d) => d.description.as_ref(),
            TypeDetails::Object(_, d) => d.description.as_ref(),
            TypeDetails::OneOf(_, d) => d.description.as_ref(),
            TypeDetails::AnyOf(_, d) => d.description.as_ref(),
            TypeDetails::AllOf(_, d) => d.description.as_ref(),
            TypeDetails::Unknown => None,
        };

        if let Some(n) = desc {
            n.to_string()
        } else {
            "".to_string()
        }
    }
}

impl PartialEq for TypeDetails {
    fn eq(&self, other: &Self) -> bool {
        if self.description() != other.description()
            && !self.is_one_of()
            && !self.is_any_of()
            && self.is_all_of()
        {
            return false;
        }

        match self {
            TypeDetails::Basic(s, _d) => {
                if let TypeDetails::Basic(os, _od) = other {
                    return s == os;
                }
            }
            TypeDetails::NamedType(i, _d) => {
                if let TypeDetails::NamedType(oi, _od) = other {
                    return i == oi;
                }
            }
            TypeDetails::Enum(s, _d) => {
                if let TypeDetails::Enum(os, _od) = other {
                    return s == os;
                }
            }
            TypeDetails::Array(i, _d) => {
                if let TypeDetails::Array(oi, _od) = other {
                    return i == oi;
                }
            }
            TypeDetails::Optional(i, _d) => {
                if let TypeDetails::Optional(oi, _od) = other {
                    return i == oi;
                }
            }
            TypeDetails::Object(s, d) => {
                if let TypeDetails::Object(os, od) = other {
                    // Fix for stripe.
                    if (d.title == od.title && d.title.is_some())
                        && (Some("range_query_specs".to_string()) == od.title
                            || Some("SearchResult".to_string()) == od.title)
                    {
                        return true;
                    }

                    return s == os;
                }
            }
            TypeDetails::OneOf(s, _d) => {
                if let TypeDetails::OneOf(os, _od) = other {
                    return s == os;
                }
            }
            TypeDetails::AnyOf(s, _d) => {
                if let TypeDetails::AnyOf(os, _od) = other {
                    return s == os;
                }
            }
            TypeDetails::AllOf(s, _d) => {
                if let TypeDetails::AllOf(os, _od) = other {
                    return s == os;
                }
            }
            TypeDetails::Unknown => {
                return self == other;
            }
        }

        false
    }
}

#[derive(Debug, Clone)]
struct TypeEntry {
    id: TypeId,
    name: Option<String>,
    details: TypeDetails,
}

#[derive(Debug, Eq, Clone)]
pub struct TypeId(u64);

impl PartialOrd for TypeId {
    fn partial_cmp(&self, other: &TypeId) -> Option<std::cmp::Ordering> {
        Some(self.cmp(other))
    }
}

impl Ord for TypeId {
    fn cmp(&self, other: &Self) -> std::cmp::Ordering {
        self.0.cmp(&other.0)
    }
}

impl PartialEq for TypeId {
    fn eq(&self, other: &TypeId) -> bool {
        self.0 == other.0
    }
}

#[derive(Debug, Clone)]
pub struct TypeSpace {
    next_id: u64,
    /*
     * Object types generally have a useful name, which we would like to match
     * with anywhere that name appears in the definition document.  Many other
     * types, though, do not; e.g., an array of strings is just going to become
     * Vec<String> without necesssarily having a useful distinct type name.
     */
    name_to_id: BTreeMap<String, TypeId>,
    id_to_entry: BTreeMap<TypeId, TypeEntry>,
}

impl TypeSpace {
    fn new() -> TypeSpace {
        TypeSpace {
            next_id: 1,
            name_to_id: BTreeMap::new(),
            id_to_entry: BTreeMap::new(),
        }
    }

    /**
     * Emit a human-readable diagnostic description for this type ID.
     */
    fn describe(&self, tid: &TypeId) -> String {
        if let Some(te) = self.id_to_entry.get(tid) {
            match &te.details {
                TypeDetails::Basic(t, ..) => t.to_string(),
                TypeDetails::NamedType(itid, _) => {
                    if let Some(ite) = self.id_to_entry.get(itid) {
                        if let Some(n) = &ite.name {
                            return format!("named type of {} <{}>", n, itid.0);
                        }
                    }

                    /*
                     * If there is no name attached, we should try a
                     * recursive describe.
                     */
                    format!("named type of {}", self.describe(itid))
                }
                TypeDetails::Enum(..) => {
                    if let Some(n) = &te.name {
                        format!("enum {}", n)
                    } else {
                        format!("[ENUM {} !NONAME?]", tid.0)
                    }
                }
                TypeDetails::Array(itid, _) => {
                    if let Some(ite) = self.id_to_entry.get(itid) {
                        if let Some(n) = &ite.name {
                            return format!("array of {} <{}>", n, itid.0);
                        }
                    }

                    /*
                     * If there is no name attached, we should try a
                     * recursive describe.
                     */
                    format!("array of {}", self.describe(itid))
                }
                TypeDetails::Optional(itid, _) => {
                    if let Some(ite) = self.id_to_entry.get(itid) {
                        if let Some(n) = &ite.name {
                            return format!("option of {} <{}>", n, itid.0);
                        }
                    }

                    /*
                     * If there is no name attached, we should try a
                     * recursive describe.
                     */
                    format!("option of {}", self.describe(itid))
                }
                TypeDetails::Object(..) => {
                    if let Some(n) = &te.name {
                        format!("object {}", n)
                    } else {
                        format!("[OBJECT {} !NONAME?]", tid.0)
                    }
                }
                TypeDetails::OneOf(..) => {
                    if let Some(n) = &te.name {
                        format!("one_of {}", n)
                    } else {
                        format!("[ONE_OF {} !NONAME?]", tid.0)
                    }
                }
                TypeDetails::AnyOf(..) => {
                    if let Some(n) = &te.name {
                        format!("any_of {}", n)
                    } else {
                        format!("[ANY_OF {} !NONAME?]", tid.0)
                    }
                }
                TypeDetails::AllOf(..) => {
                    if let Some(n) = &te.name {
                        format!("all_of {}", n)
                    } else {
                        format!("[ALL_OF {} !NONAME?]", tid.0)
                    }
                }
                TypeDetails::Unknown => {
                    format!("[UNKNOWN {}]", tid.0)
                }
            }
        } else {
            format!("[UNMAPPED {}]", tid.0)
        }
    }

    fn get_schema_data_for_id(&self, tid: &TypeId) -> Option<&openapiv3::SchemaData> {
        if let Some(te) = self.id_to_entry.get(tid) {
            match &te.details {
                TypeDetails::Basic(_, schema_data) => Some(schema_data),
                TypeDetails::NamedType(id, schema_data) => {
                    let def: openapiv3::SchemaData = Default::default();
                    if def == *schema_data
                        && schema_data.description.is_none()
                        && !schema_data.nullable
                    {
                        self.get_schema_data_for_id(id)
                    } else {
                        Some(schema_data)
                    }
                }
                TypeDetails::Enum(_, schema_data) => Some(schema_data),
                TypeDetails::Array(_, schema_data) => Some(schema_data),
                TypeDetails::Optional(id, schema_data) => {
                    let def: openapiv3::SchemaData = Default::default();
                    if def == *schema_data {
                        self.get_schema_data_for_id(id)
                    } else {
                        Some(schema_data)
                    }
                }
                TypeDetails::Object(_, schema_data) => Some(schema_data),
                TypeDetails::OneOf(_, schema_data) => Some(schema_data),
                TypeDetails::AnyOf(_, schema_data) => Some(schema_data),
                TypeDetails::AllOf(_, schema_data) => Some(schema_data),
                TypeDetails::Unknown => None,
            }
        } else {
            None
        }
    }

    fn render_docs(&self, tid: &TypeId) -> String {
        let mut out = String::new();

        let mut a = |s: &str| {
            out.push_str(s);
            out.push('\n');
        };

        let schema = self.get_schema_data_for_id(tid);

        if let Some(s) = schema {
            if let Some(description) = &s.description {
                a(&format!(
                    " * {}",
                    description.replace('*', "\\*").replace('\n', "\n *  ")
                ));
            }
            if let Some(external_docs) = &s.external_docs {
                a(" *");
                a(&format!(" * FROM: <{}>", external_docs.url));
            }
        }

        out.trim().to_string()
    }

    fn render_type(&self, tid: &TypeId, in_mod: bool) -> Result<String> {
        if let Some(te) = self.id_to_entry.get(tid) {
            match &te.details {
                TypeDetails::Basic(t, _) => Ok(t.to_string()),
                TypeDetails::NamedType(itid, _) => self.render_type(itid, in_mod),
                TypeDetails::Enum(..) => {
                    if let Some(n) = &te.name {
                        let struct_name = struct_name(n);
                        if in_mod {
                            Ok(struct_name)
                        } else {
                            /*
                             * Model types are declared in the "types" module,
                             * and must be referenced with that prefix when not
                             * in the module itself.
                             */
                            Ok(format!("crate::types::{}", struct_name))
                        }
                    } else {
                        bail!("enum type {:?} does not have a name?", tid);
                    }
                }
                TypeDetails::OneOf(..) => {
                    if let Some(n) = &te.name {
                        let struct_name = struct_name(n);
                        if in_mod {
                            Ok(struct_name)
                        } else {
                            /*
                             * Model types are declared in the "types" module,
                             * and must be referenced with that prefix when not
                             * in the module itself.
                             */
                            Ok(format!("crate::types::{}", struct_name))
                        }
                    } else {
                        bail!("one_of type {:?} does not have a name?", tid);
                    }
                }
                TypeDetails::AnyOf(..) => {
                    if let Some(n) = &te.name {
                        let struct_name = struct_name(n);
                        if in_mod {
                            Ok(struct_name)
                        } else {
                            /*
                             * Model types are declared in the "types" module,
                             * and must be referenced with that prefix when not
                             * in the module itself.
                             */
                            Ok(format!("crate::types::{}", struct_name))
                        }
                    } else {
                        bail!("any_of type {:?} does not have a name?", tid);
                    }
                }
                TypeDetails::AllOf(..) => {
                    if let Some(n) = &te.name {
                        let struct_name = struct_name(n);
                        if in_mod {
                            Ok(struct_name)
                        } else {
                            /*
                             * Model types are declared in the "types" module,
                             * and must be referenced with that prefix when not
                             * in the module itself.
                             */
                            Ok(format!("crate::types::{}", struct_name))
                        }
                    } else {
                        bail!("all_of type {:?} does not have a name?", tid);
                    }
                }
                TypeDetails::Array(itid, _) => {
                    Ok(format!("Vec<{}>", self.render_type(itid, in_mod)?))
                }
                TypeDetails::Optional(itid, _) => {
                    let rt = self.render_type(itid, in_mod)?;

                    // If it is an enum we should not make it optional.
                    // We have default functions and we should use them.
                    if let Some(te) = self.id_to_entry.get(tid) {
                        if let TypeDetails::Enum(_, sd) = &te.details {
                            if !sd.nullable {
                                return Ok(rt);
                            }
                        }
                    }

                    // We have functions for all these types to have defaults and
                    // custom deserializers.
                    if rt == "String"
                        || rt.starts_with("Vec<")
                        || rt.starts_with("std::collections::HashMap<")
                        || rt == "bool"
                        || rt == "i32"
                        || rt == "i64"
                        || rt == "f32"
                        || rt == "f64"
                        || rt.starts_with("Option<")
                        // This is for ramp, let's hope it doesn't break anything in the future.
                        || rt == "Page"
                        || rt.ends_with("Page")
                        || rt == "crate::types::Page"
                    {
                        Ok(rt)
                    } else {
                        Ok(format!("Option<{}>", rt))
                    }
                }
                TypeDetails::Object(..) => {
                    if let Some(n) = &te.name {
                        let struct_name = struct_name(n);
                        if in_mod {
                            Ok(struct_name)
                        } else {
                            /*
                             * Model types are declared in the "types" module,
                             * and must be referenced with that prefix when not
                             * in the module itself.
                             */
                            Ok(format!("crate::types::{}", struct_name))
                        }
                    } else {
                        bail!("object type {:?} does not have a name?", tid);
                    }
                }
                TypeDetails::Unknown => {
                    bail!("type {:?} is unknown", tid);
                }
            }
        } else {
            panic!("could not resolve type ID {:?}", tid);
        }
    }

    fn assign(&mut self) -> TypeId {
        let id = TypeId(self.next_id);
        self.next_id += 1;
        id
    }

    fn id_for_name(&mut self, name: &str) -> TypeId {
        let id = if let Some(id) = self.name_to_id.get(name) {
            id.clone()
        } else {
            let id = self.assign();
            self.name_to_id.insert(name.to_string(), id.clone());
            id
        };
        id
    }

    fn id_for_optional(&mut self, tid: &TypeId, sd: openapiv3::SchemaData) -> TypeId {
        let mut want = tid.clone();
        for (oid, oent) in self.id_to_entry.iter() {
            match &oent.details {
                TypeDetails::Optional(id, schema_data) => {
                    if *id == want && *schema_data == sd {
                        return oid.clone();
                    }
                }
                _ => continue,
            }
        }

        if let Some(te) = self.id_to_entry.get(tid) {
            if let TypeDetails::Optional(nid, _) = &te.details {
                want = nid.clone();
            }
        }

        let oid = self.assign();
        self.id_to_entry.insert(
            oid.clone(),
            TypeEntry {
                id: oid.clone(),
                name: None,
                details: TypeDetails::Optional(want, sd),
            },
        );
        oid
    }

    fn select_ref(&mut self, _name: Option<&str>, reference: &str) -> Result<TypeId> {
        let ref_ = reference.to_string();

        /*
         * As this is a reference, all we can do for now is determine
         * the type ID.
         */
        if let Some(id) = self.name_to_id.get(&ref_) {
            return Ok(id.clone());
        }

        // This reference has not yet been parsed, so likely what is happening is
        // we are in the middle of populating all the schemas and a schema references
        // a schema that is not yet populated.
        // Let's make some generic details, assign an id and then later in
        // populate ref we can replace this ID with the real one.
        let details = TypeDetails::NamedType(self.assign(), Default::default());
        self.add_if_not_exists(Some(ref_), details, "", true)
    }

    fn add_if_not_exists(
        &mut self,
        name: Option<String>,
        details: TypeDetails,
        parent_name: &str,
        is_reference: bool,
    ) -> Result<TypeId> {
        /*
         * We can have types that are references that are never explicitly called
         * but are duplicated all over. Let's ensure that we don't have a type with a different
         * name that is this exact same type.
         */
        if !is_reference {
            for (tid, te) in self.id_to_entry.iter() {
                if te.details == details {
                    let id = tid.clone();

                    // We have a match! Okay, now we want to keep the shorter
                    // name of the two structs and ensure that is the one we have
                    // in our set.
                    // Only do this if we have an Enum or an Object.
                    let existing_name = if let Some(n) = &te.name {
                        n.to_string()
                    } else {
                        "".to_string()
                    };
                    let new_name = if let Some(n) = &name {
                        n.to_string()
                    } else {
                        "".to_string()
                    };
                    if details.is_object()
                        || details.is_enum()
                        || details.is_one_of()
                        || details.is_any_of()
                        || details.is_all_of()
                    {
                        if existing_name == new_name {
                            // Return early.
                            return Ok(tid.clone());
                        }

                        if !new_name.is_empty() && new_name.len() < existing_name.len() {
                            // Let's make sure we don't already have a type with this name.
                            if let Some(nidd) = self.name_to_id.get(&new_name) {
                                let nid = nidd.clone();

                                // Well we already have an id for this type.
                                // Let's get the details.
                                let nt = self.id_to_entry.get(&nid).unwrap();

                                // Make sure the type we found is not something
                                // we care about.
                                if (nt.details.is_enum()
                                    || nt.details.is_object()
                                    || nt.details.is_named_type()
                                    || nt.details.is_one_of()
                                    || details.is_any_of()
                                    || details.is_all_of())
                                    && nt.details != details
                                {
                                    // Return early we definitely don't want to do any funny business.
                                    return Ok(tid.clone());
                                }
                                let ntdetails = nt.details.clone();

                                // We have some other type...
                                // Let's name it our old name.
                                self.id_to_entry.insert(
                                    nid.clone(),
                                    TypeEntry {
                                        id: nid.clone(),
                                        name: Some(existing_name.to_string()),
                                        details: ntdetails,
                                    },
                                );
                                self.name_to_id.insert(existing_name, nid.clone());
                            }

                            // Let's keep the new_name instead.
                            // This ensure's that since we can't always know the order in which we
                            // parse types, that we will always have the cleaner set of named types.

                            // Update the type entry in our set.
                            self.id_to_entry.insert(
                                id.clone(),
                                TypeEntry {
                                    id: id.clone(),
                                    name: Some(new_name.to_string()),
                                    details,
                                },
                            );
                            self.name_to_id.insert(new_name, id.clone());

                            // Remove the old name from the set.
                            // TODO: somehow don't remove any of the ones we need to keep.
                            // self.name_to_id.remove(&existing_name);
                            return Ok(id);
                        }
                    }

                    return Ok(tid.clone());
                }
            }
        }

        if let Some(name) = &name {
            // First, determine what ID we will use to identify this named type.
            let id = self.id_for_name(name);

            /*
             * If there is already an entry for this type ID, ensure that it
             * matches the entry we have constructed.  If there is not yet an
             * entry, we can just keep this one.
             */
            if let Some(et) = self.id_to_entry.get(&id) {
                if et.details != details {
                    // We can get here if there are two objects with the same name
                    // that have properties that are different.
                    if !parent_name.is_empty() {
                        // We have a parent name, let's append it to the real name.
                        let pname = format!("{} {}", parent_name, name);
                        return self.add_if_not_exists(
                            Some(clean_name(&pname)),
                            details,
                            "",
                            is_reference,
                        );
                    }

                    if !name.contains("data") {
                        // Let's try to append "data" onto the end and see if that helps.
                        let new_name = format!("{} data", name);
                        return self.add_if_not_exists(
                            Some(clean_name(&new_name)),
                            details,
                            "",
                            is_reference,
                        );
                    } else if !name.contains("type") {
                        // Let's try to append "type" onto the end and see if that helps.
                        let new_name = format!("{} type", name);
                        return self.add_if_not_exists(
                            Some(clean_name(&new_name)),
                            details,
                            "",
                            is_reference,
                        );
                    } else if !name.contains("links") {
                        // Let's try to append "type" onto the end and see if that helps.
                        let new_name = format!("{} links", name);
                        return self.add_if_not_exists(
                            Some(clean_name(&new_name)),
                            details,
                            "",
                            is_reference,
                        );
                    } else if !name.contains("object") {
                        // Let's try to append "type" onto the end and see if that helps.
                        let new_name = format!("{} object", name);
                        return self.add_if_not_exists(
                            Some(clean_name(&new_name)),
                            details,
                            "",
                            is_reference,
                        );
                    }

                    // If we don't have anything to append, let's bail.
                    // WE ARE RUNNING OUT OF NAMES AND WE TRIED.
                    bail!(
                        "we ran out of unique names for this thing {}: {:?}",
                        name,
                        details,
                    );
                }
            }

            // We don't have an entry for this type ID so let's add it!
            self.id_to_entry.insert(
                id.clone(),
                TypeEntry {
                    id: id.clone(),
                    name: Some(name.to_string()),
                    details,
                },
            );

            Ok(id)
        } else {
            /*
             * If this type has no name, look for an existing unnamed type with
             * the same shape.
             */
            for (tid, te) in self.id_to_entry.iter() {
                if te.name.is_none() && te.details == details {
                    return Ok(tid.clone());
                }
            }

            /*
             * Otherwise, insert a new entry.
             */
            let tid = self.assign();
            self.id_to_entry.insert(
                tid.clone(),
                TypeEntry {
                    id: tid.clone(),
                    name: None,
                    details,
                },
            );
            Ok(tid)
        }
    }

    fn select_param(
        &mut self,
        name: Option<&str>,
        p: &openapiv3::ReferenceOr<openapiv3::Parameter>,
    ) -> Result<TypeId> {
        match p {
            openapiv3::ReferenceOr::Reference { reference } => {
                self.select_ref(name, reference.as_str())
            }
            openapiv3::ReferenceOr::Item(p) => self.select_parameter(name, p),
        }
    }

    fn populate_ref(
        &mut self,
        name: Option<&str>,
        id: Option<TypeId>,
        type_: &str,
    ) -> Result<TypeId> {
        let nam = if let Some(n) = name {
            n.to_string()
        } else {
            "".to_string()
        };

        let ref_ = format!("#/components/{}s/{}", type_.trim_end_matches('s'), nam);

        let details = if let Some(id) = id {
            TypeDetails::NamedType(id, Default::default())
        } else {
            TypeDetails::NamedType(self.id_for_name("String"), Default::default())
        };

        // Lets check if we already have this reference added.
        // This would have happened if we were parsing all the schemas and something
        // was referenced that had not yet been parsed.
        if let Some(rid) = self.name_to_id.get(&ref_) {
            // Okay we have the id for the reference.
            // Let's update it's named type.
            self.id_to_entry.insert(
                rid.clone(),
                TypeEntry {
                    id: rid.clone(),
                    name: Some(ref_.to_string()),
                    details,
                },
            );

            return Ok(rid.clone());
        }

        self.add_if_not_exists(Some(ref_), details, "", true)
    }

    fn select(
        &mut self,
        name: Option<&str>,
        s: &openapiv3::ReferenceOr<openapiv3::Schema>,
        additional_description: &str,
    ) -> Result<TypeId> {
        match s {
            openapiv3::ReferenceOr::Reference { reference } => {
                self.select_ref(name, reference.as_str())
            }
            openapiv3::ReferenceOr::Item(s) => {
                self.select_schema(name, s, "", additional_description)
            }
        }
    }

    fn select_box(
        &mut self,
        name: Option<&str>,
        s: &openapiv3::ReferenceOr<Box<openapiv3::Schema>>,
        parent_name: &str,
    ) -> Result<TypeId> {
        match s {
            openapiv3::ReferenceOr::Reference { reference } => {
                self.select_ref(name, reference.as_str())
            }
            openapiv3::ReferenceOr::Item(s) => {
                self.select_schema(name, s.as_ref(), parent_name, "")
            }
        }
    }

    fn select_schema(
        &mut self,
        name: Option<&str>,
        s: &openapiv3::Schema,
        parent_name: &str,
        additional_description: &str,
    ) -> Result<TypeId> {
        let (n, details) =
            self.get_type_name_and_details(name, s, parent_name, additional_description)?;

        self.add_if_not_exists(n, details, parent_name, false)
    }

    fn get_type_name_and_details(
        &mut self,
        name: Option<&str>,
        sc: &openapiv3::Schema,
        parent_name: &str,
        additional_description: &str,
    ) -> Result<(Option<String>, TypeDetails)> {
        let nam = if let Some(n) = name {
            n.to_string()
        } else {
            "".to_string()
        };

        let mut s = sc.clone();

        // If we have an additional description and it is better than our original,
        // use it instead.
        if !additional_description.is_empty() {
            let desc = if let Some(d) = &sc.schema_data.description {
                d.to_string()
            } else {
                "".to_string()
            };
            if additional_description.len() > desc.len() {
                s.schema_data.description = Some(additional_description.to_string());
            }
        }

        // Generate a UUID for this type.
        let uid = uuid::Uuid::new_v4();

        match &s.schema_kind {
            openapiv3::SchemaKind::Not { .. } => {
                bail!("unsupported schema kind NOT: {:?}", s.schema_kind);
            }
            openapiv3::SchemaKind::Type(t) => match t {
                openapiv3::Type::Array(at) => {
                    if let Some(items) = &at.items {
                        // Make sure the items type is not empty. If it is empty the
                        // schema kind for the item will be "ANY".
                        if let Ok(item) = items.item() {
                            if let openapiv3::SchemaKind::Any(_) = &item.schema_kind {
                                // The type of array is not defined. Most likey it is a string as has been
                                // observed by the GitHub API spec.
                                let itid = self.add_if_not_exists(
                                    Some(clean_name(&nam)),
                                    TypeDetails::Basic("String".to_string(), Default::default()),
                                    parent_name,
                                    false,
                                )?;
                                return Ok((None, TypeDetails::Array(itid, s.schema_data.clone())));
                            }
                        }

                        // Determine the type of item that will be in this array.
                        let itid = self.select_box(Some(&clean_name(&nam)), items, parent_name)?;
                        Ok((None, TypeDetails::Array(itid, s.schema_data.clone())))
                    } else {
                        // The type of array is not defined. Most likey it is a string as has been
                        // observed by the GitHub API spec.
                        let itid = self.add_if_not_exists(
                            Some(clean_name(&nam)),
                            TypeDetails::Basic("String".to_string(), Default::default()),
                            parent_name,
                            false,
                        )?;
                        Ok((None, TypeDetails::Array(itid, s.schema_data.clone())))
                    }
                }
                openapiv3::Type::Object(o) => {
                    // Object types must have a consistent name.
                    let mut name = clean_name(match (name, s.schema_data.title.as_deref()) {
                        (Some(n), None) => n,
                        (Some(n), Some("")) => n,
                        (None, Some(t)) => t,
                        (Some(""), Some(t)) => t,
                        (Some(n), Some(t)) => {
                            // Check if we already have a type with this name.
                            if n == t
                                || n.ends_with("response")
                                || n.ends_with("request")
                                || self.name_to_id.get(&clean_name(n)).is_some()
                            {
                                t
                            } else if t.ends_with("response")
                                || t.ends_with("request")
                                || self.name_to_id.get(&clean_name(t)).is_some()
                                || n.len() < t.len()
                            {
                                n
                            } else {
                                t
                            }
                        }
                        (None, None) => {
                            if !parent_name.is_empty() {
                                parent_name
                            } else {
                                bail!("object types need a name? {:?} {:?}", name, s)
                            }
                        }
                    });

                    // TODO: this is a horrible fix just for google!
                    if name == "user custom properties" {
                        return Ok((
                            Some(name.to_string()),
                            TypeDetails::Basic(
                                "std::collections::HashMap<String, \
                                 std::collections::HashMap<String, serde_json::Value>>"
                                    .to_string(),
                                s.schema_data.clone(),
                            ),
                        ));
                    }

                    if o.properties.is_empty() {
                        // TODO: make this work for when there is both.
                        if let Some(openapiv3::AdditionalProperties::Schema(ad)) =
                            &o.additional_properties
                        {
                            let desc = if let Some(ref d) = s.schema_data.description {
                                d.to_string()
                            } else {
                                "".to_string()
                            };

                            // If this name already exists add additional properties to it.
                            if self.name_to_id.get(&clean_name(&name)).is_some() {
                                name = format!("{} additional properties", name);
                            }
                            let id = self.select(Some(&name), ad, &desc)?;
                            return Ok((
                                Some(name.to_string()),
                                TypeDetails::NamedType(id, s.schema_data.clone()),
                            ));
                        }
                    }

                    let mut omap = BTreeMap::new();
                    for (n, rb) in o.properties.iter() {
                        if n.is_empty() {
                            println!("XXX n cannot be empty for {}", name);
                            continue;
                        }

                        // If we have a unit struct where there is only one property in
                        // the object, call the object by that property name.
                        // This is Oxide exclusive.
                        // Turn this off it breaks other generators, we, Oxide just need to add
                        // titles to weird shit we do.
                        /*if o.properties.len() == 1 {
                            if self.name_to_id.get(&clean_name(&n)).is_none()
                                && clean_name(&n) != "default"
                            {
                                // Use this name since it doesn't already exist.
                                name = clean_name(n);
                            }
                        }*/

                        let itid = self.select_box(
                            Some(n),
                            rb,
                            &clean_name(&format!("{} {}", &parent_name, name)),
                        )?;

                        if let Some(sd) = &self.get_schema_data_for_id(&itid) {
                            let schema_data = &(*sd).clone();
                            // TODO: "page" is specific to ramp
                            if (schema_data.nullable && name != "page") || (n == "repo") {
                                // This is an optional member.
                                omap.insert(
                                    n.to_string(),
                                    self.id_for_optional(&itid, schema_data.clone()),
                                );
                                continue;
                            }

                            // TODO: "page" is specific to ramp
                            if (o.required.contains(n) || name == "page") && (n != "repo") {
                                omap.insert(n.to_string(), itid.clone());
                            } else {
                                // This is an optional member.
                                omap.insert(
                                    n.to_string(),
                                    self.id_for_optional(&itid, schema_data.clone()),
                                );
                            }
                        }

                        // TODO: "page" is specific to ramp
                        if o.required.contains(n) || name == "page" {
                            omap.insert(n.to_string(), itid);
                        } else {
                            // This is an optional member.
                            omap.insert(
                                n.to_string(),
                                self.id_for_optional(&itid, s.schema_data.clone()),
                            );
                        }
                    }
                    Ok((Some(name), TypeDetails::Object(omap, s.schema_data.clone())))
                }
                openapiv3::Type::String(st) => {
                    use openapiv3::{
                        StringFormat::{Binary, Byte, Date, DateTime, Password},
                        VariantOrUnknownOrEmpty::{Empty, Item, Unknown},
                    };

                    // We have an enumeration.
                    if !st.enumeration.is_empty() {
                        // Enum types must have a consistent name.
                        let name = clean_name(match (name, s.schema_data.title.as_deref()) {
                            (Some(n), None) => n,
                            (Some(n), Some("")) => n,
                            (None, Some(t)) => t,
                            (Some(""), Some(t)) => t,
                            (Some(n), Some(t)) => {
                                // Check if we already have a type with this name.
                                if n == t
                                    || (n.ends_with("response") || n.ends_with("request"))
                                    || self.name_to_id.get(&clean_name(n)).is_some()
                                {
                                    t
                                } else if (t.ends_with("response") || t.ends_with("request"))
                                    || self.name_to_id.get(&clean_name(t)).is_some()
                                    || n.len() < t.len()
                                {
                                    n
                                } else {
                                    t
                                }
                            }
                            (None, None) => {
                                bail!("enumeration types need a name? {:?} {:?}", name, s)
                            }
                        });

                        let mut enums: Vec<String> = Default::default();
                        for v in st.enumeration.iter().flatten() {
                            enums.push(v.to_string());
                        }
                        enums.sort_unstable();
                        enums.dedup();

                        if !enums.is_empty() {
                            return Ok((
                                Some(clean_name(&name)),
                                TypeDetails::Enum(enums, s.schema_data.clone()),
                            ));
                        }
                    }

                    match &st.format {
                        // It is far too risky to not make all the DateTime/Dates optional
                        // otherwise you are just risking a panic when the vendor passes back
                        // a null.
                        Item(DateTime) => Ok((
                            Some(uid.to_string()),
                            TypeDetails::Basic(
                                "Option<chrono::DateTime<chrono::Utc>>".to_string(),
                                s.schema_data.clone(),
                            ),
                        )),
                        Item(Date) => Ok((
                            Some(uid.to_string()),
                            TypeDetails::Basic(
                                "Option<chrono::NaiveDate>".to_string(),
                                s.schema_data.clone(),
                            ),
                        )),
                        Item(Password) => Ok((
                            Some(uid.to_string()),
                            TypeDetails::Basic("String".to_string(), s.schema_data.clone()),
                        )),
                        // TODO: as per the spec this is base64 encoded chars.
                        Item(Byte) => Ok((
                            Some(uid.to_string()),
                            TypeDetails::Basic("bytes::Bytes".to_string(), s.schema_data.clone()),
                        )),
                        Item(Binary) => Ok((
                            Some(uid.to_string()),
                            TypeDetails::Basic("bytes::Bytes".to_string(), s.schema_data.clone()),
                        )),
                        Empty => {
                            // Get the name, we need to find out if its secretly a date.
                            let name = clean_name(match (name, s.schema_data.title.as_deref()) {
                                (Some(n), None) => n,
                                (Some(n), Some("")) => n,
                                (None, Some(t)) => t,
                                (Some(""), Some(t)) => t,
                                (Some(n), Some(_)) => n,
                                (None, None) => "",
                            });

                            if name.starts_with("date ") || name.ends_with(" date") {
                                // Gusto does not set the type as a NaiveDate but it should be so let's fix it.
                                Ok((
                                    Some(uid.to_string()),
                                    TypeDetails::Basic(
                                        "Option<chrono::NaiveDate>".to_string(),
                                        s.schema_data.clone(),
                                    ),
                                ))
                            } else {
                                Ok((
                                    Some(uid.to_string()),
                                    TypeDetails::Basic("String".to_string(), s.schema_data.clone()),
                                ))
                            }
                        }
                        Unknown(f) => match f.as_str() {
                            "float" => Ok((
                                Some(uid.to_string()),
                                TypeDetails::Basic("f64".to_string(), s.schema_data.clone()),
                            )),
                            "decimal" => Ok((
                                Some(uid.to_string()),
                                TypeDetails::Basic("f64".to_string(), s.schema_data.clone()),
                            )),
                            "int64" => Ok((
                                Some(uid.to_string()),
                                TypeDetails::Basic("i64".to_string(), s.schema_data.clone()),
                            )),
                            "uint64" => Ok((
                                Some(uid.to_string()),
                                TypeDetails::Basic("u64".to_string(), s.schema_data.clone()),
                            )),
                            "google-fieldmask" => Ok((
                                Some(uid.to_string()),
                                TypeDetails::Basic("String".to_string(), s.schema_data.clone()),
                            )),
                            "google-datetime" => Ok((
                                Some(uid.to_string()),
                                TypeDetails::Basic(
                                    "Option<chrono::DateTime<chrono::Utc>>".to_string(),
                                    s.schema_data.clone(),
                                ),
                            )),
                            "ISO 8601 date-time" => Ok((
                                Some(uid.to_string()),
                                TypeDetails::Basic(
                                    "Option<chrono::DateTime<chrono::Utc>>".to_string(),
                                    s.schema_data.clone(),
                                ),
                            )),
                            "Promo date-time" => Ok((
                                Some(uid.to_string()),
                                TypeDetails::Basic(
                                    "Option<chrono::DateTime<chrono::Utc>>".to_string(),
                                    s.schema_data.clone(),
                                ),
                            )),
                            "dateTime" => Ok((
                                Some(uid.to_string()),
                                TypeDetails::Basic(
                                    "Option<chrono::DateTime<chrono::Utc>>".to_string(),
                                    s.schema_data.clone(),
                                ),
                            )),
                            "ipv4" => Ok((
                                Some(uid.to_string()),
                                TypeDetails::Basic(
                                    "std::net::Ipv4Addr".to_string(),
                                    s.schema_data.clone(),
                                ),
                            )),
                            "uri" => Ok((
                                Some(uid.to_string()),
                                TypeDetails::Basic("String".to_string(), s.schema_data.clone()),
                            )),
                            "uri-template" => Ok((
                                Some(uid.to_string()),
                                TypeDetails::Basic("String".to_string(), s.schema_data.clone()),
                            )),
                            "url" => Ok((
                                Some(uid.to_string()),
                                TypeDetails::Basic("String".to_string(), s.schema_data.clone()),
                            )),
                            "email" => Ok((
                                Some(uid.to_string()),
                                TypeDetails::Basic("String".to_string(), s.schema_data.clone()),
                            )),
                            "uuid" => Ok((
                                Some(uid.to_string()),
                                TypeDetails::Basic("String".to_string(), s.schema_data.clone()),
                            )),
                            "hostname" => Ok((
                                Some(uid.to_string()),
                                TypeDetails::Basic("String".to_string(), s.schema_data.clone()),
                            )),
                            "time" => Ok((
                                Some(uid.to_string()),
                                TypeDetails::Basic(
                                    "Option<chrono::NaiveTime>".to_string(),
                                    s.schema_data.clone(),
                                ),
                            )),
                            f => bail!("XXX unknown string format {}", f),
                        },
                    }
                }
                openapiv3::Type::Boolean {} => Ok((
                    Some(uid.to_string()),
                    TypeDetails::Basic("bool".to_string(), s.schema_data.clone()),
                )),
                openapiv3::Type::Number(_) => Ok((
                    Some(uid.to_string()),
                    TypeDetails::Basic("f64".to_string(), s.schema_data.clone()),
                )),
                openapiv3::Type::Integer(_) => Ok((
                    Some(uid.to_string()),
                    TypeDetails::Basic("i64".to_string(), s.schema_data.clone()),
                )),
            },
            openapiv3::SchemaKind::AllOf { all_of } => {
                // TODO: this is a stop gap for now, we should figure out a better solution later.
                // Iterate over each one of and add each of them to our typeset.
                // AllOf types must have a consistent name.
                let mut all_of_name = nam;
                if all_of_name.is_empty() && !parent_name.is_empty() {
                    all_of_name = parent_name.to_string();
                }
                if all_of_name.is_empty() {
                    bail!("all_of name cannot be empty!");
                }
                all_of_name.push_str(" all of");

                let mut omap: Vec<TypeId> = Default::default();
                for one in all_of {
                    let itid = self.select(
                        Some(all_of_name.trim_end_matches("all of").trim()),
                        one,
                        additional_description,
                    )?;

                    // If we only have one value let's just return that
                    // value.
                    if all_of.len() == 1 {
                        if let Some(et) = self.id_to_entry.get(&itid) {
                            if s.schema_data.nullable {
                                return Ok((
                                    Some(all_of_name.trim_end_matches("all of").trim().to_string()),
                                    TypeDetails::Optional(itid, s.schema_data.clone()),
                                ));
                            } else {
                                return Ok((
                                    Some(all_of_name.trim_end_matches("all of").trim().to_string()),
                                    et.details.clone(),
                                ));
                            }
                        }
                    }

                    omap.push(itid);
                }
                omap.sort_unstable();
                omap.dedup();

                Ok((
                    Some(all_of_name),
                    TypeDetails::AllOf(omap, Default::default()),
                ))
            }
            openapiv3::SchemaKind::OneOf { one_of } => {
                // Iterate over each one of and add each of them to our typeset.
                // OneOf types must have a consistent name.
                let mut one_of_name = nam;
                if one_of_name.is_empty() && !parent_name.is_empty() {
                    one_of_name = parent_name.to_string();
                }
                if one_of_name.is_empty() {
                    bail!("one_of name cannot be empty!");
                }
                one_of_name.push_str(" one of");

                let mut omap: Vec<TypeId> = Default::default();
                for one in one_of {
                    let itid = self.select(
                        Some(one_of_name.trim_end_matches("one of").trim()),
                        one,
                        additional_description,
                    )?;

                    // If we only have one value let's just return that
                    // value.
                    if one_of.len() == 1 {
                        if let Some(et) = self.id_to_entry.get(&itid) {
                            if s.schema_data.nullable {
                                return Ok((
                                    Some(one_of_name.trim_end_matches("one of").trim().to_string()),
                                    TypeDetails::Optional(itid, s.schema_data.clone()),
                                ));
                            } else {
                                return Ok((
                                    Some(one_of_name.trim_end_matches("one of").trim().to_string()),
                                    et.details.clone(),
                                ));
                            }
                        }
                    }

                    omap.push(itid);
                }

                omap.sort_unstable();
                omap.dedup();

                Ok((
                    Some(one_of_name),
                    TypeDetails::OneOf(omap, Default::default()),
                ))
            }
            openapiv3::SchemaKind::AnyOf { any_of } => {
                // TODO: This is a stop gap for now, we should figure out a better solution later.
                // Iterate over each one of and add each of them to our typeset.
                // AnyOf types must have a consistent name.
                let mut any_of_name = nam;
                if any_of_name.is_empty() && !parent_name.is_empty() {
                    any_of_name = parent_name.to_string();
                }
                if any_of_name.is_empty() {
                    bail!("any_of name cannot be empty!");
                }
                any_of_name.push_str(" any of");

                let mut omap: Vec<TypeId> = Default::default();
                for one in any_of {
                    let itid = self.select(
                        Some(any_of_name.trim_end_matches("any of").trim()),
                        one,
                        additional_description,
                    )?;

                    // If we only have any value let's just return that
                    // value.
                    if any_of.len() == 1 {
                        if let Some(et) = self.id_to_entry.get(&itid) {
                            if s.schema_data.nullable {
                                return Ok((
                                    Some(any_of_name.trim_end_matches("any of").trim().to_string()),
                                    TypeDetails::Optional(itid, s.schema_data.clone()),
                                ));
                            } else {
                                return Ok((
                                    Some(any_of_name.trim_end_matches("any of").trim().to_string()),
                                    et.details.clone(),
                                ));
                            }
                        }
                    }

                    omap.push(itid);
                }

                omap.sort_unstable();
                omap.dedup();

                Ok((
                    Some(any_of_name),
                    TypeDetails::AnyOf(omap, Default::default()),
                ))
            }
            openapiv3::SchemaKind::Any(any) => {
                // There is at least one occurance where the github api spec gives "items"
                // but not a type array. Let's parse for that.
                // https://github.com/github/rest-api-description/issues/455
                if let Some(items) = &any.items {
                    // Determine the type of item that will be in this array.
                    let itid = self.select_box(Some(&clean_name(&nam)), items, parent_name)?;
                    return Ok((None, TypeDetails::Array(itid, s.schema_data.clone())));
                }

                if let Some(format) = &any.format {
                    // For some reason, ramp has any types with uuids.
                    if format == "uuid" {
                        return Ok((
                            Some(clean_name(&nam)),
                            TypeDetails::Basic("String".to_string(), s.schema_data.clone()),
                        ));
                    }
                }

                if !any.properties.is_empty() && name.is_some() {
                    // TODO: This is an object but it's messed up.
                    // Make this more DRY with the above.
                    // Object types must have a consistent name.
                    let name = clean_name(match (name, s.schema_data.title.as_deref()) {
                        (Some(n), None) => n,
                        (Some(n), Some("")) => n,
                        (None, Some(t)) => t,
                        (Some(""), Some(t)) => t,
                        (Some(n), Some(t)) => {
                            // Check if we already have a type with this name.
                            if n == t
                                || (n.ends_with("response") || n.ends_with("request"))
                                || self.name_to_id.get(&clean_name(n)).is_some()
                            {
                                t
                            } else if (t.ends_with("response") || t.ends_with("request"))
                                || self.name_to_id.get(&clean_name(t)).is_some()
                                || n.len() < t.len()
                            {
                                n
                            } else {
                                t
                            }
                        }
                        (None, None) => {
                            if !parent_name.is_empty() {
                                parent_name
                            } else {
                                bail!("object types need a name? {:?} {:?}", name, s)
                            }
                        }
                    });

                    let mut omap = BTreeMap::new();
                    for (n, rb) in any.properties.iter() {
                        let itid = self.select_box(
                            Some(n),
                            rb,
                            &clean_name(&format!("{} {}", &parent_name, name)),
                        )?;
                        if let Some(sd) = &self.get_schema_data_for_id(&itid) {
                            let schema_data = &(*sd).clone();
                            // TODO: "page" is specific to ramp
                            if schema_data.nullable && name != "page" {
                                // This is an optional member.
                                omap.insert(
                                    n.to_string(),
                                    self.id_for_optional(&itid, schema_data.clone()),
                                );
                                continue;
                            }

                            // TODO: "page" is specific to ramp
                            if any.required.contains(n) || name == "page" {
                                omap.insert(n.to_string(), itid.clone());
                            } else {
                                // This is an optional member.
                                omap.insert(
                                    n.to_string(),
                                    self.id_for_optional(&itid, schema_data.clone()),
                                );
                            }
                        }

                        // TODO: "page" is specific to ramp
                        if any.required.contains(n) || name == "page" {
                            omap.insert(n.to_string(), itid);
                        } else {
                            // This is an optional member.
                            omap.insert(
                                n.to_string(),
                                self.id_for_optional(&itid, s.schema_data.clone()),
                            );
                        }
                    }
                    return Ok((Some(name), TypeDetails::Object(omap, s.schema_data.clone())));
                }

                // We have no idea what this is.
                // Then we use the serde_json type.
                println!(
                    "[warn] got ANY kind: {:?} {} {:?}\n",
                    name, parent_name, any
                );

                Ok((
                    Some(nam),
                    TypeDetails::Basic("serde_json::Value".to_string(), s.schema_data.clone()),
                ))
            }
        }
    }

    fn select_parameter(&mut self, name: Option<&str>, p: &openapiv3::Parameter) -> Result<TypeId> {
        let nam = if let Some(n) = name {
            n.to_string()
        } else {
            "".to_string()
        };

        if let Some(parameter_data) = get_parameter_data(p) {
            if let openapiv3::ParameterSchemaOrContent::Schema(st) = &parameter_data.format {
                let desc = if let Some(d) = &parameter_data.description {
                    d.to_string()
                } else {
                    "".to_string()
                };

                match st {
                    openapiv3::ReferenceOr::Reference { reference } => {
                        self.select_ref(name, reference.as_str())
                    }
                    openapiv3::ReferenceOr::Item(s) => {
                        self.select_schema(Some(&parameter_data.name), s, &nam, &desc)
                    }
                }
            } else {
                bail!("could not get parameter_schema for {:?}: {:?}", name, p);
            }
        } else {
            bail!("could not get parameter_data for {:?}: {:?}", name, p);
        }
    }
}

fn get_parameter_data(param: &openapiv3::Parameter) -> Option<&openapiv3::ParameterData> {
    match param {
        openapiv3::Parameter::Path {
            parameter_data,
            style: _,
        } => Some(parameter_data),
        openapiv3::Parameter::Header {
            parameter_data,
            style: openapiv3::HeaderStyle::Simple,
        } => Some(parameter_data),
        openapiv3::Parameter::Cookie {
            parameter_data,
            style: openapiv3::CookieStyle::Form,
        } => Some(parameter_data),
        openapiv3::Parameter::Query {
            parameter_data,
            allow_reserved: _,
            style: _,
            allow_empty_value: _,
        } => Some(parameter_data),
    }
}

fn render_param(
    sn: &str,
    en: &[String],
    required: bool,
    description: &str,
    default: Option<&serde_json::Value>,
) -> String {
    let mut out = String::new();

    let mut a = |s: &str| {
        out.push_str(s);
        out.push('\n');
    };

    if en.is_empty() {
        return out.to_string();
    }

    let mut enumsd = en.to_vec();
    enumsd.sort_unstable();
    enumsd.dedup();

    let mut enums: Vec<String> = Default::default();
    for e in &enumsd {
        // Find any duplicates that are capitalized differently.
        if enums.contains(e)
            || enums.contains(&to_snake_case(e))
            || enums.contains(&to_title_case(e))
        {
            continue;
        }
        enums.push(e.to_string());
    }

    if !description.is_empty() {
        a("/**");
        a(&format!(" * {}", description.replace('\n', "\n *   ")));
        a(" */");
    }

    a("#[derive(Serialize, Deserialize, PartialEq, Debug, Clone, JsonSchema)]");

    a(&format!("pub enum {} {{", sn));
    for e in &enums {
        if struct_name(e).is_empty() {
            // TODO: do something for empty(?)
            continue;
        }
        a(&format!(r#"#[serde(rename = "{}")]"#, e));
        a(&format!("{},", struct_name(e)));
    }
    if !required && default.is_none() {
        a(r#"#[serde(rename = "")]"#);
        a("Noop,");
    }

    // Let's add the wildcard.
    a("#[serde(other)]");
    a("FallthroughString");

    a("}");
    a("");

    a(&format!("impl std::fmt::Display for {} {{", sn));
    a(r#"fn fmt(&self, f: &mut std::fmt::Formatter<'_>) -> std::fmt::Result {"#);
    a(r#"match self {"#);
    for e in &enums {
        if struct_name(e).is_empty() {
            // TODO: do something for empty(?)
            continue;
        }
        a(&format!(r#"{}::{} => "{}","#, sn, struct_name(e), e));
    }
    if !required && default.is_none() {
        a(&format!(r#"{}::Noop => "","#, sn));
    }

    // Let's add the display format for the wildcard.
    a(&format!(r#"{}::FallthroughString => "*","#, sn));

    a("}");
    a(".fmt(f)");
    a("}");
    a("}");
    a("");

    // Add a default for the enum if it is not required.
    if !required || default.is_some() {
        a(&format!("impl Default for {} {{", sn));
        a(&format!("fn default() -> {} {{", sn));
        if let Some(d) = default {
            // Use the default that can be passed to the OpenAPI,
            // github is not using that currently for everything but we might want to
            // in the future.
            a(&format!(
                "{}::{}",
                sn,
                struct_name(&d.to_string().replace('"', ""))
            ));
        } else {
            a(&format!("{}::Noop", sn));
        }
        a("}");
        a("}");
    }

    // Add a method to check if it is empty if it has this Noop state.
    if !required && default.is_none() {
        a(&format!(
            r#"impl {} {{
            pub fn is_noop(&self) -> bool {{
                matches!(self, {}::Noop)
            }}
    }}"#,
            sn, sn
        ));
        a("");
    }

    out.to_string()
}

fn gen(
    api: &OpenAPI,
    proper_name: &str,
    host: &str,
    tags: Vec<String>,
    token_endpoint: &str,
    user_consent_endpoint: &str,
    add_post_header: &str,
    servers: &GeneratedServers,
) -> Result<String> {
    let mut out = String::new();

    let mut a = |s: &str| {
        out.push_str(s);
        out.push('\n');
    };

    /*
     * Deal with any dependencies we require to produce this client.
     */
    a("#![allow(clippy::too_many_arguments)]");
    a("#![allow(clippy::nonstandard_macro_braces)]");
    a("#![allow(clippy::large_enum_variant)]");
    a("#![allow(clippy::tabs_in_doc_comments)]");
    a("#![allow(missing_docs)]"); // TODO: Make this a deny.
    a("#![cfg_attr(docsrs, feature(doc_cfg))]");
    a("");
    if proper_name == "GitHub" {
        a("pub mod auth;");
        a(r#"#[cfg(feature = "httpcache")]"#);
        a(r#"#[cfg_attr(docsrs, doc(cfg(feature = "httpcache")))]"#);
        a("pub mod http_cache;");
    }
    if proper_name == "Google Drive"
        || proper_name == "Google Sheets"
        || proper_name == "SendGrid"
        || proper_name == "Rev.ai"
    {
        a("pub mod traits;");
    }
    // Hopefully there is never a "tag" named after these reserved libs.
    a("pub mod types;");
    a("#[doc(hidden)]");
    a("pub mod utils;");

    /*
     * Import the module for each tag.
     * Tags are how functions are grouped.
     */
    for tag in api.tags.iter() {
        if !tags.contains(&to_snake_case(&clean_name(&tag.name)))
            && (proper_name == "Zoom" || proper_name == "DocuSign")
        {
            // Return early do nothing!
            // This fixes Zoom and DocuSign where they list tags that have no associated functions.
            continue;
        }

        let mut docs = "".to_string();
        if let Some(d) = &tag.description {
            docs = format!("{}.", d.trim_end_matches('.'));
        }
        if let Some(e) = &tag.external_docs {
            if !e.url.is_empty() {
                docs = format!("{}\n\nFROM: {}", docs, e.url);
            }
        }
        docs = docs.trim().to_string();

        if !docs.is_empty() {
            a(&format!("/// {}", docs.replace('\n', "\n///"),));
        }
        a(&format!(
            "pub mod {};",
            to_snake_case(&clean_name(&tag.name))
        ));
    }
    if api.tags.is_empty() {
        // If the spec didn't call out tags explicitly, we need to use the
        // ones we found ourselves.
        for tag in tags.iter() {
            if !tag.is_empty() {
                a(&format!("pub mod {};", to_snake_case(&clean_name(tag))));
            }
        }
    }

    let template_type = TemplateType::from_proper_name(proper_name);

    a("");

    a(r#"
#[derive(Debug)]
pub struct Response<T> {
    pub status: reqwest::StatusCode,
    pub headers: reqwest::header::HeaderMap,
    pub body: T
}

impl<T> Response<T> {
    pub fn new(status: reqwest::StatusCode, headers: reqwest::header::HeaderMap, body: T) -> Self {
        Self {
            status,
            headers,
            body,
        }
    }
}"#);
    a("");

    a("type ClientResult<T> = Result<T, ClientError>;");
    a("");

    a("use thiserror::Error;");
    a("");
    a(r#"
/// Errors returned by the client
#[derive(Debug, Error)]
pub enum ClientError {"#);

    match template_type {
        TemplateType::Github => {
            a(r#"// Github only
            /// Ratelimited
            #[error("Rate limited for the next {duration} seconds")]
            RateLimited{
                duration: u64,
            },
            /// JWT errors from auth.rs
            #[error(transparent)]
            JsonWebTokenError(#[from] jsonwebtoken::errors::Error),
            /// IO Errors
            #[cfg(feature = "httpcache")]
            #[error(transparent)]
            #[cfg(feature = "httpcache")]
            IoError(#[from] std::io::Error),"#);
        }
        TemplateType::GenericApiKey | TemplateType::GenericClientCredentials => {
            a(r#"/// utf8 convertion error
            #[error(transparent)]
            FromUtf8Error(#[from] std::string::FromUtf8Error),"#);
        }
        TemplateType::GenericToken => {
            a(r#"// Generic Token Client
            /// Empty refresh auth token
            #[error("Refresh AuthToken is empty")]
            EmptyRefreshToken,
            /// utf8 convertion error
            #[error(transparent)]
            FromUtf8Error(#[from] std::string::FromUtf8Error),"#);
        }
    }

    // Google Drive only due to traits.rs
    if proper_name == "Google Drive" {
        a(r#"
        /// Google Drive not found
        #[error("{name:?}: Drive not found")]
        DriveNotFound{name: String},
        /// str convertion error
        #[error(transparent)]
        ToStrError(#[from] reqwest::header::ToStrError),"#);
    }

    a(r#"/// URL Parsing Error
    #[error(transparent)]
    UrlParserError(#[from] url::ParseError),
    /// Serde JSON parsing error
    #[error(transparent)]
    SerdeJsonError(#[from] serde_json::Error),
    /// Errors returned by reqwest
    #[error(transparent)]
    ReqwestError(#[from] reqwest::Error),
    /// Errors returned by reqwest::header
    #[error(transparent)]
    InvalidHeaderValue(#[from] reqwest::header::InvalidHeaderValue),
    /// Errors returned by reqwest middleware
    #[error(transparent)]
    ReqwestMiddleWareError(#[from] reqwest_middleware::Error),
    /// Generic HTTP Error
    #[error("HTTP Error. Code: {status}, message: {error}")]
    HttpError {
        status: http::StatusCode,
        error: String,
    },
}
"#);

    a("");

    a(&format!(
        r#"pub const FALLBACK_HOST: &str = "https://{}";"#,
        host.trim_start_matches("https://")
    ));
    a("");

    a("mod progenitor_support {");
    a("    use percent_encoding::{AsciiSet, CONTROLS, utf8_percent_encode};");
    a("");
    /*
     * The percent-encoding crate abrogates its responsibility for providing
     * useful percent-encoding sets, so we must provide one for path components
     * here.
     */
    a("    const PATH_SET: &AsciiSet = &CONTROLS");
    /*
     * The query percent-encode set is the C0 control percent-encode set and
     * U+0020 SPACE, U+0022 ("), U+0023 (#), U+003C (<), and U+003E (>).
     */
    a("        .add(b' ')");
    a("        .add(b'\"')");
    a("        .add(b'#')");
    a("        .add(b'<')");
    a("        .add(b'>')");
    /*
     * The path percent-encode set is the query percent-encode set and U+003F
     * (?), U+0060 (`), U+007B ({), and U+007D (}).
     */
    a("        .add(b'?')");
    a("        .add(b'`')");
    a("        .add(b'{')");
    a("        .add(b'}');");
    a("");
    a("    #[allow(dead_code)]");
    a("    pub(crate) fn encode_path(pc: &str) -> String {");
    a("        utf8_percent_encode(pc, PATH_SET).to_string()");
    a("    }");
    a("}");
    a("");

    a(r#"
#[derive(Debug, Default)]
pub(crate) struct Message {
    pub body: Option<reqwest::Body>,
    pub content_type: Option<String>,
}"#);

    a("");

    // Print the client template.
    match template_type {
        TemplateType::Github => {
            let server_block = if servers.count > 0 {
                servers.output.as_deref().unwrap()
            } else {
                ""
            };
            a(server_block);
            a(crate::client::GITHUB_TEMPLATE);
        }
        TemplateType::GenericApiKey => {
            a(&crate::client::generate_client_generic_api_key(
                proper_name,
                add_post_header,
                servers,
            ));
        }
        TemplateType::GenericClientCredentials => {
            a(&crate::client::generate_client_generic_client_credentials(
                proper_name,
                token_endpoint,
                add_post_header,
                servers,
            ));
        }
        TemplateType::GenericToken => {
            a(&crate::client::generate_client_generic_token(
                proper_name,
                token_endpoint,
                user_consent_endpoint,
                add_post_header,
                servers,
            ));
        }
    }

    a("");

    /*
     * Generate a function for each tag.
     * Tags are how functions are grouped.
     */
    for tag in api.tags.iter() {
        if !tags.contains(&to_snake_case(&tag.name))
            && (proper_name == "Zoom" || proper_name == "DocuSign")
        {
            // Return early do nothing!
            // This fixes Zoom and DocuSign where they list tags that have no associated functions.
            continue;
        }

        let mut docs = format!(
            "Return a reference to an interface that provides access to {} operations.",
            tag.name
        );
        if let Some(d) = &tag.description {
            docs = format!("{}.", d.trim_end_matches('.'));
        }
        if let Some(e) = &tag.external_docs {
            if !e.url.is_empty() {
                docs = format!("{}\n\nFROM: {}", docs, e.url);
            }
        }

        a(&format!(
            r#"/// {}
               pub fn {}(&self) -> {}::{} {{
                    {}::{}::new(self.clone())
               }}"#,
            docs.replace('\n', "\n///"),
            to_snake_case(&clean_name(&tag.name)),
            to_snake_case(&clean_name(&tag.name)),
            struct_name(&tag.name),
            to_snake_case(&clean_name(&tag.name)),
            struct_name(&tag.name),
        ));
        a("");
    }
    if api.tags.is_empty() {
        // If the spec didn't call out tags explicitly, we need to use the
        // ones we found ourselves.
        for tag in tags.iter() {
            if !tag.is_empty() {
                a(&format!(
                    r#"pub fn {}(&self) -> {}::{} {{
                    {}::{}::new(self.clone())
               }}"#,
                    to_snake_case(&clean_name(tag)),
                    to_snake_case(&clean_name(tag)),
                    struct_name(tag),
                    to_snake_case(&clean_name(tag)),
                    struct_name(tag),
                ));
                a("");
            }
        }
    }

    a("}");

    Ok(out)
}

pub fn make_plural(proper_name: &str, s: &str) -> String {
    // Only fix the ramp names.
    if proper_name != "Ramp" && proper_name != "Okta" {
        return s.to_string();
    }

    if s.ends_with("ss") && !s.ends_with("access") {
        return format!("{}es", s);
    } else if s.ends_with('s') || s.ends_with("_all") {
        return s.to_string();
    } else if s.ends_with('y') {
        return format!("{}ies", s.trim_end_matches('y'));
    }

    format!("{}s", s)
}

fn struct_name(s: &str) -> String {
    let t = to_title_case(&clean_name(s)).replace(' ', "");

    // Check if we actually have a number.
    if let Ok(i) = t.parse::<i64>() {
        // Change the number to words for the enum, etc.
        // This fixes Zoom and hopefully does not break anyone else.
        to_pascal_case(&english_numbers::convert_all_fmt(i))
    } else if t == "Option" || t == "Self" {
        // Fix any reserved words.
        format!("{}Data", t)
    } else {
        t
    }
}

fn clean_name(t: &str) -> String {
    let mut s = t;
    if t == "/" {
        s = "root";
    }

    let mut st = to_snake_case(
        &s.replace("+1", "plus_one")
            .replace("-1", "minus_one")
            .replace("2fa", "two_fa")
            .replace(".v1", "")
            .replace("100644", "file_blob")
            .replace("100755", "executable_blob")
            .replace("040000", "subdirectory_tree")
            .replace("160000", "submodule_commit")
            .replace("120000", "symlink_path_blob")
            .replace("shipbob", "")
            .replace("ShipBob", "")
            .replace("public api models", "")
            .replace("api view models model", "")
            .replace(" an ", " ")
            .replace(" or ", " ")
            .replace(" for ", " ")
            .replace(" to ", " ")
            .replace(" your ", " ")
            .replace(" is ", " ")
            .replace(" and ", " ")
            .replace(" the ", " ")
            .replace(['/', '-'], " "),
    )
    .replace("_i_ds", "_ids")
    .replace("v_1_", "")
    .replace("_v_2_", "_")
    .replace("_v_3_", "_")
    .replace("s_uuid", "")
    .replace("_id_or_uuid", "")
    .replace("_uuid", "")
    .replace("_id_", "_")
    .replace("companies_company_", "company_")
    .replace("employees_employee_", "employee_")
    .replace("benefits_benefit_", "benefit_")
    .replace("compensations_compensation_", "compensation_")
    .replace("garnishments_garnishment_", "garnishment_")
    .replace("types_type_", "type_")
    .replace("contractors_contractor_", "comntractor_")
    .replace("jobs_job_", "job_")
    .replace("payrolls_payroll_", "payroll_")
    .replace("locations_location_", "location_")
    .replace("applicants_applicant_", "applicant_")
    .replace("_public_api_view_models", "_")
    .replace("_public_common_models", "_")
    .replace("_common_models", "_")
    .replace("_public_common", "_")
    .replace("_api_view_models", "_")
    .replace("_api_models_public", "_")
    .replace("_presentation_view_models", "_")
    .replace("_presentation_models", "_")
    .replace("channels_channel", "channel")
    .replace("orders_order", "order")
    .replace("webhooks_webhook", "webhook")
    .replace("products_public", "products")
    .replace("products_product", "product")
    .replace("returns_return", "return")
    .replace("_view_model", "_")
    .trim_start_matches('_')
    .trim_end_matches('_')
    .replace('_', " ")
    .trim()
    .to_string();

    if st == "i_ds" {
        st = "ids".to_string();
    }

    if st == "v 1" || st == "v_1" {
        st = "v1".to_string();
    }

    if st == "customer balance transaction customer any of" {
        st = "customer any of".to_string();
    }

    let mut words: Vec<String> = Default::default();
    // Only get a string with unique words.
    let split = st.split(' ');
    for s in split {
        if words.contains(&s.to_string()) {
            continue;
        }
        words.push(s.to_string());
    }

    words.join(" ")
}

pub fn path_to_operation_id(path: &str, method: &str) -> String {
    let new = format!(
        "{}_{}",
        method.to_lowercase(),
        path.replace('/', "-")
            .trim_start_matches('-')
            .replace('{', "_by_")
            .replace('}', "")
            .replace("shippingmethod", "shipping_method")
            .replace("statushistory", "status_history")
            .replace("cancelbulk", "cancel_bulk")
    );

    if path == "/order/{orderId}/shipment" {
        return "get_order_shipments".to_string();
    } else if path == "/order/{orderId}/shipment/{shipmentId}/logs" {
        return "get_order_shipment_logs".to_string();
    }

    new
}

pub fn clean_fn_name(proper_name: &str, oid: &str, tag: &str) -> String {
    if proper_name == "GitHub" {
        return to_snake_case(oid).trim_start_matches('_').to_string();
    }

    let mut clean_name = "_".to_string();
    if proper_name.starts_with("Google") {
        clean_name = format!(
            "{}_",
            to_snake_case(
                proper_name
                    .replace("Google", "")
                    .replace("Admin", "Directory")
                    .trim()
            )
        );
    }

    let mut o = oid.to_string();
    if o == "listimmessages" {
        o = "list im messages".to_string();
    } else if o == "sendimmessages" {
        o = "send im messages".to_string();
    }

    let mut st = to_snake_case(&o)
        .replace("v_1_", "")
        .replace("_in_", "_")
        .replace("_id_", "_")
        .replace("_a_", "_")
        .replace("_to_", "_")
        .replace("_id_", "_")
        .replace("_with_", "_")
        .replace("_by_", "_")
        .replace("_v_2_", "_")
        .replace("_v_3_", "_")
        .replace("s_uuid", "")
        .replace("_id_or_uuid", "")
        .replace("_uuid", "")
        .replace("cloudresourcemanager_", "_")
        .replace("_csrs_csr", "_csr")
        .replace("_idps_idp", "_idp")
        .replace("shippingmethod_", "shipping_method_")
        .replace("companies_company_", "company_")
        .replace("employees_employee_", "employee_")
        .replace("jobs_job_", "job_")
        .replace("applicants_applicant_", "applicant_")
        .trim_start_matches('_')
        .trim_start_matches("in_")
        .trim_start_matches("by_")
        .trim_start_matches("with_")
        .trim_start_matches("to_")
        .trim_start_matches("a_")
        .trim_end_matches('_')
        .trim_end_matches("_a")
        .trim_end_matches("_in")
        .trim_end_matches("_id")
        .trim_end_matches("_by")
        .trim_end_matches("_with")
        .trim_end_matches("_to")
        .trim_start_matches(&clean_name)
        .to_string();

    if st.starts_with("post_") {
        // This should be singular.
        st = st.trim_end_matches('s').to_string();
    }

    if !st.contains("api_key") {
        st = st.replace("_api_", "_");
    }

    let mut words: Vec<String> = Default::default();
    // Only get a string with unique words.
    let split = st.split('_');
    for s in split {
        if words.contains(&s.to_string()) {
            continue;
        }
        words.push(s.to_string());
    }

    let mut f = words.join("_");

    if to_snake_case(tag) == f {
        return "get".to_string();
    }

    f = f
        .replace(tag, "")
        .replace(&format!("_{}", tag.trim_end_matches('s')), "")
        .replace("_apps_app", "_app")
        .replace("__", "_")
        .trim_end_matches('_')
        .trim_end_matches("_s")
        .replace("_s_", "_")
        .trim_start_matches(&format!("{}_", tag.trim_end_matches('s')))
        .to_string();

    // Fix if we somehow created a function that is actually a keyword.
    if f == "move" {
        return "mv".to_string();
    } else if f == "return" {
        return "return_".to_string();
    }

    f
}

fn oid_to_object_name(s: &str) -> String {
    let cleaned = s
        .to_lowercase()
        .replace('.', "")
        .replace('_', " ")
        .replace(" an ", " ")
        .replace(" or ", " ")
        .replace(" for ", " ")
        .replace(" to ", " ")
        .replace(" your ", " ")
        .replace(" is ", " ")
        .replace(" and ", " ")
        .replace(" the ", " ")
        .replace("(beta)", "")
        .replace("(legacy)", "")
        .replace('-', " ")
        .replace(" a ", " ")
        .replace('\'', "")
        .replace(" of ", " ")
        .replace("authenticated user", "")
        .replace("  ", " ")
        .trim()
        .to_string();

    cleaned
}

fn main() -> Result<()> {
    let mut opts = getopts::Options::new();
    opts.parsing_style(getopts::ParsingStyle::StopAtFirstFree);
    opts.reqopt(
        "i",
        "",
        "OpenAPI definition document (JSON | YAML)",
        "INPUT",
    );
    opts.reqopt("o", "", "Generated Rust crate directory", "OUTPUT");
    opts.reqopt("n", "", "Target Rust crate name", "CRATE");
    opts.reqopt("v", "", "Target Rust crate version", "VERSION");
    opts.reqopt("d", "", "Target Rust crate description", "DESCRIPTION");
    opts.reqopt("", "host", "Target default host", "DEFAULT_HOST");
    opts.reqopt(
        "",
        "proper-name",
        "Target client proper name",
        "PROPER_NAME",
    );
    opts.reqopt("", "spec-link", "Link to the spec", "SPEC_LINK");
    opts.optopt(
        "",
        "token-endpoint",
        "Target token endpoint",
        "TOKEN_ENDPOINT",
    );
    opts.optopt(
        "",
        "user-consent-endpoint",
        "Target user consent endpoint",
        "USER_CONSENT_ENDPOINT",
    );
    opts.optopt(
        "",
        "add-post-header",
        "A header to add to post requests",
        "ADD_POST_HEADER",
    );
    opts.optflag("", "debug", "Print debug output");

    let args = match opts.parse(std::env::args().skip(1)) {
        Ok(args) => {
            if !args.free.is_empty() {
                eprintln!("{}", opts.usage("progenitor"));
                bail!("unexpected positional arguments");
            }
            args
        }
        Err(e) => {
            eprintln!("{}", opts.usage("progenitor"));
            bail!(e);
        }
    };

    let api = load_api(args.opt_str("i").unwrap())?;

    let servers = client::generate_servers(&api.servers, "Root");

    let debug = |s: &str| {
        if args.opt_present("debug") {
            println!("{}", s);
        }
    };

    /*
     * Grab all the types defined by schemas and parameters.
     */
    let mut ts = TypeSpace::new();
    let mut parameters: BTreeMap<String, &openapiv3::Parameter> = BTreeMap::new();

    if let Some(components) = &api.components {
        // Populate a type to describe each entry in the schemas section.
        for (i, (sn, s)) in components.schemas.iter().enumerate() {
            let name = clean_name(sn);
            debug(&format!(
                "SCHEMA {}/{}: {}",
                i + 1,
                components.schemas.len(),
                name
            ));

            let id = ts.select(Some(name.as_str()), s, "")?;
            debug(&format!("    -> {:?}", id));
            debug("");

            // Insert the named type for our reference.
            // DO NOT CLEAN THE NAME HERE.
            ts.populate_ref(Some(sn.as_str()), Some(id), "schema")?;
        }

        // Populate a type to describe each entry in the parameters section.
        for (i, (pn, p)) in components.parameters.iter().enumerate() {
            let name = clean_name(pn);
            debug(&format!(
                "PARAMETER {}/{}: {}",
                i + 1,
                components.parameters.len(),
                name
            ));

            let id = ts.select_param(Some(name.as_str()), p)?;

            // Insert the named type for our reference.
            // DO NOT CLEAN THE NAME HERE.
            ts.populate_ref(Some(pn.as_str()), Some(id.clone()), "parameter")?;

            debug(&format!("    -> {:?}", id));
            debug("");
            if let openapiv3::ReferenceOr::Item(item) = p {
                parameters.insert(struct_name(pn), item);
            } else {
                bail!("parameter {} uses reference, unsupported: {:?}", pn, p);
            }
            debug("");
        }

        // Populate a type to describe each entry in the requestBodies section.
        for (i, (rn, r)) in components.request_bodies.iter().enumerate() {
            let name = clean_name(rn);
            debug(&format!(
                "REQUEST BODY {}/{}: {}",
                i + 1,
                components.request_bodies.len(),
                name
            ));

            let content = &r.item().unwrap().content;

            for (ct, mt) in content {
                // TODO: have a better way of handling multipart/form-data
                if ct == "application/json"
                    || ((ct == "multipart/form-data" || ct == "application/x-www-form-urlencoded")
                        && content.len() == 1)
                {
                    if let Some(s) = &mt.schema {
                        let object_name = format!("{} request", name);
                        let id = ts.select(Some(&clean_name(&object_name)), s, "")?;

                        // Insert the named type for our reference.
                        // DO NOT CLEAN THE NAME HERE.
                        ts.populate_ref(Some(rn.as_str()), Some(id.clone()), "requestBodies")?;

                        debug(&format!("    -> {:?}", id));
                        debug("");
                    }
                }
            }

            if content.is_empty() {
                // Populate an empty reference.
                ts.populate_ref(Some(rn.as_str()), None, "requestBodies")?;
            }
        }

        // Populate a type to describe each entry in the responses section.
        for (i, (rn, r)) in components.responses.iter().enumerate() {
            let name = clean_name(rn);
            debug(&format!(
                "RESPONSE {}/{}: {}",
                i + 1,
                components.responses.len(),
                name
            ));

            let content = &r.item().unwrap().content;

            for (ct, mt) in content {
                if ct == "application/json" {
                    if let Some(s) = &mt.schema {
                        if let Ok(item) = s.item() {
                            // We have an item, we want to check
                            // if its an ANY kind and empty, then we can ignore it.
                            if let openapiv3::SchemaKind::Any(any) = &item.schema_kind {
                                if any.properties.is_empty()
                                    && any.format.is_none()
                                    && any.items.is_none()
                                {
                                    // Continue early here.
                                    continue;
                                }
                            }
                        }

                        let object_name = format!("{} response", name);
                        let id = ts.select(Some(&clean_name(&object_name)), s, "")?;

                        // Insert the named type for our reference.
                        // DO NOT CLEAN THE NAME HERE.
                        ts.populate_ref(Some(rn.as_str()), Some(id.clone()), "response")?;

                        debug(&format!("    -> {:?}", id));
                        debug("");
                    }
                }
            }

            if content.is_empty() {
                // Populate an empty reference.
                ts.populate_ref(Some(rn.as_str()), None, "response")?;
            }
        }
    }

    /*
     * In addition to types defined in schemas, types may be defined inline in
     * request and response bodies.
     */
    let proper_name = args.opt_str("proper-name").unwrap();
    let mut tags: Vec<String> = Default::default();
    for (pn, p) in api.paths.iter() {
        let op = p.item()?;

        /*
         * Get the request parameters, those might have lingering enums.
         */
        for par in op.parameters.iter() {
            // The name will be filled in by the parameter data.
            ts.select_param(None, par)?;
        }

        let grab = |pn: &str,
                    m: &str,
                    o: Option<&openapiv3::Operation>,
                    ts: &mut TypeSpace|
         -> Result<String> {
            if let Some(o) = o {
                let op_id = if o.operation_id.is_none() {
                    // Make the operation id, the function.
                    path_to_operation_id(pn, m)
                } else {
                    o.operation_id.as_ref().unwrap().to_string()
                };
                let od = to_snake_case(&op_id);

                // Make sure we have exactly 1 tag. This likely needs to change in the
                // future but for now it seems fairly consistent.
                let mut tags = o.tags.clone();
                if tags.is_empty() {
                    // This "x-tags" bullshit is for Gusto.
                    if let Some(x) = o.extensions.get("x-tags") {
                        let xtags: Vec<String> = serde_json::from_value(x.clone()).unwrap();
                        tags = xtags;
                    }
                }
                if tags.is_empty() {
                    // If we still have no tags.... Oxide, parse it from
                    // the path.
                    let split = pn.trim_start_matches('/').split('/');
                    let vec = split.collect::<Vec<&str>>();
                    let mut t = vec.first().unwrap().to_string();
                    if t == "v1" && vec.len() > 1 {
                        //  Try to get the second part of the path.
                        t = vec[1].to_string();
                    }
                    if t == "3d_secure" {
                        // This is a special case.
                        t = "three_d_secure".to_string();
                    }
                    tags.push(t);
                }

                let tag = to_snake_case(&clean_name(&make_plural(
                    &proper_name,
                    tags.first().unwrap(),
                )));

                let oid = clean_fn_name(&proper_name, &od, &tag);

                debug("");
                debug(&oid);

                /*
                 * Get the request body type, if this operation has one.
                 */
                let mut req: Vec<String> = Default::default();
                if let Some(openapiv3::ReferenceOr::Item(body)) = &o.request_body {
                    for (ct, mt) in &body.content {
                        if ct == "application/json" {
                            if let Some(s) = &mt.schema {
                                let object_name = format!("{} request", oid_to_object_name(&od));
                                let id = ts.select(Some(&object_name), s, "")?;
                                let rt = ts.render_type(&id, true)?;
                                req.push(format!("{} {:?}", rt, id));
                            }
                        } else {
                            req.push(ct.to_string());
                        }
                    }
                } else if let Some(openapiv3::ReferenceOr::Reference { reference }) =
                    &o.request_body
                {
                    let id = ts.select_ref(None, reference.as_str())?;
                    req.push(format!("{:?}", id));
                }
                if !req.is_empty() {
                    debug(&format!(
                        "\t{} {} request body -> {}",
                        pn,
                        m,
                        req.join(" | ")
                    ));
                }

                /*
                 * Get the request parameters, those might have lingering enums.
                 */
                for par in o.parameters.iter() {
                    // The name will be filled in by the parameter data.
                    ts.select_param(Some(&oid_to_object_name(&od)), par)?;
                }

                /*
                 * Get the response body type for each status code:
                 */
                let mut res: Vec<String> = Default::default();
                for (_, r) in o.responses.responses.iter() {
                    match r {
                        openapiv3::ReferenceOr::Item(ri) => {
                            for (ct, mt) in &ri.content {
                                if ct == "application/json" {
                                    if let Some(s) = &mt.schema {
                                        if let Ok(item) = s.item() {
                                            // We have an item, we want to check
                                            // if its an ANY kind and empty, then we can ignore it.
                                            if let openapiv3::SchemaKind::Any(any) =
                                                &item.schema_kind
                                            {
                                                if any.properties.is_empty()
                                                    && any.format.is_none()
                                                    && any.items.is_none()
                                                {
                                                    // Continue early here.
                                                    continue;
                                                }
                                            }
                                        }

                                        // Otherwise we can parse the object.
                                        let object_name =
                                            format!("{} response", oid_to_object_name(&od));
                                        let id =
                                            ts.select(Some(&clean_name(&object_name)), s, "")?;
                                        let rt = ts.render_type(&id, false)?;
                                        res.push(format!("{} {:?}", rt, id));
                                    }
                                } else {
                                    res.push(ct.to_string());
                                }
                            }
                        }
                        openapiv3::ReferenceOr::Reference { reference } => {
                            let id = ts.select_ref(None, reference.as_str())?;
                            res.push(format!("{:?}", id));
                        }
                    }
                }
                debug(&format!(
                    "\t{} {} response body -> {}",
                    pn,
                    m,
                    res.join(" | ")
                ));

                return Ok(tag);
            }

            Ok("".to_string())
        };

        tags.push(grab(pn, "GET", op.get.as_ref(), &mut ts)?);
        tags.push(grab(pn, "POST", op.post.as_ref(), &mut ts)?);
        tags.push(grab(pn, "PUT", op.put.as_ref(), &mut ts)?);
        tags.push(grab(pn, "DELETE", op.delete.as_ref(), &mut ts)?);
        tags.push(grab(pn, "OPTIONS", op.options.as_ref(), &mut ts)?);
        tags.push(grab(pn, "HEAD", op.head.as_ref(), &mut ts)?);
        tags.push(grab(pn, "PATCH", op.patch.as_ref(), &mut ts)?);
        tags.push(grab(pn, "TRACE", op.trace.as_ref(), &mut ts)?);
    }
    debug("");

    let name = args.opt_str("n").unwrap();
    let version = args.opt_str("v").unwrap();
    let host = args.opt_str("host").unwrap();
    let output_dir = args.opt_str("o").unwrap();
    let spec_link = args.opt_str("spec-link").unwrap();
    let token_endpoint = if let Some(te) = args.opt_str("token-endpoint") {
        te
    } else {
        String::new()
    };
    let user_consent_endpoint = if let Some(uce) = args.opt_str("user-consent-endpoint") {
        uce
    } else {
        String::new()
    };

    // Sort our tags and de-duplicate them.
    tags.sort_unstable();
    tags.dedup();

    let add_post_header = if let Some(ph) = args.opt_str("add-post-header") {
        ph
    } else {
        String::new()
    };
    let fail = match gen(
        &api,
        &proper_name,
        &host,
        tags,
        &token_endpoint,
        &user_consent_endpoint,
        &add_post_header,
        &servers,
    ) {
        Ok(out) => {
            let description = args.opt_str("d").unwrap();

            /*
             * Create the top-level crate directory:
             */
            let root = PathBuf::from(&output_dir);
            std::fs::create_dir_all(&root)?;

            /*
             * Write the Cargo.toml file:
             */
            let mut yup_oauth2_lib = "".to_string();

            let uuid_lib = r#"
bytes = { version = "1", features = ["serde"] }
async-trait = "^0.1.51"
uuid = { version = "1.1", features = ["serde", "v4"] }"#
                .to_string();

            if proper_name.starts_with("Google") {
                yup_oauth2_lib = r#"
base64 = "^0.21"
yup-oauth2 = "^8""#
                    .to_string();
            }

            let mut toml = root.clone();
            toml.push("Cargo.toml");
            let tomlout = format!(
                r#"[package]
name = "{}"
description = "{}"
version = "{}"
documentation = "https://docs.rs/{}/"
repository = "https://github.com/oxidecomputer/third-party-api-clients/tree/main/{}"
readme = "README.md"
edition = "2021"
license = "MIT"

[features]
default = ["rustls-tls", "reqwest-tracing/opentelemetry_0_17"]
# enable etag-based http_cache functionality
httpcache = ["dirs"]
native-tls = ["reqwest/default-tls", "openssl"]
rustls-tls = ["reqwest/rustls-tls", "ring", "pem"]

[dependencies]
async-recursion = "^1.0"
chrono = {{ version = "0.4", default-features = false, features = ["serde"] }}
dirs = {{ version = "^3.0.2", optional = true }}
http = "^0.2.4"
jsonwebtoken = "8"
log = {{ version = "^0.4", features = ["serde"] }}
mime = "0.3"
openssl = {{ version = "0.10", default-features = false, optional = true }}
parse_link_header = "0.3.3"
pem = {{ version = "1.1.0",  default-features = false, optional = true }}
percent-encoding = "2.2"
reqwest = {{ version = "0.11.14", default-features = false, features = ["json", "multipart"] }}
reqwest-conditional-middleware = "0.1.0"
reqwest-middleware = "0.1.5"
reqwest-retry = "0.1.4"
reqwest-tracing = "0.3.0"
ring = {{ version = "0.16", default-features = false, optional = true }}
schemars = {{ version = "0.8", features = ["bytes", "chrono", "url", "uuid1"] }}
serde = {{ version = "1", features = ["derive"] }}
serde_json = "1"
serde_urlencoded = "^0.7"
url = {{ version = "2", features = ["serde"] }}{}{}
thiserror = "1"
tokio = {{ version = "1.25.0", features = ["full"] }}

[dev-dependencies]
base64 = "^0.13"
dirs = "^3.0.2"
nom_pem = "4"
rand = "0.8.5"
rsa = "0.8.1"
tokio = {{ version = "1.25.0", features = ["test-util"] }}
wiremock = "0.5.17"

[package.metadata.docs.rs]
all-features = true
rustdoc-args = ["--cfg", "docsrs"]
"#,
                name, description, version, name, output_dir, uuid_lib, yup_oauth2_lib
            );
            save(&toml, tomlout.as_str())?;

            /*
             * Generate our documentation for the library.
             */
            let docs = match TemplateType::from_proper_name(&proper_name) {
                TemplateType::Github => template::generate_docs_github(
                    &api,
                    &to_snake_case(&name),
                    &version,
                    &proper_name,
                    host.trim_start_matches("https://"),
                    &spec_link,
                ),
                TemplateType::GenericApiKey => template::generate_docs_generic_api_key(
                    &api,
                    &to_snake_case(&name),
                    &version,
                    &proper_name,
                    &spec_link,
<<<<<<< HEAD
                ),
                TemplateType::GenericClientCredentials => {
                    template::generate_docs_generic_client_credentials(
                        &api,
                        &to_snake_case(&name),
                        &version,
                        &proper_name,
                        &spec_link,
                    )
                }
                TemplateType::GenericToken => template::generate_docs_generic_token(
=======
                )
            } else if proper_name == "Gusto" {
                template::generate_docs_generic_token(
                    &api,
                    &to_snake_case(&name),
                    &version,
                    &proper_name,
                    &spec_link,
                    &add_post_header,
                    &format!("{}::RootProductionServer", to_snake_case(&name)),
                )
            } else {
                template::generate_docs_generic_token(
>>>>>>> b26faf89
                    &api,
                    &to_snake_case(&name),
                    &version,
                    &proper_name,
                    &spec_link,
                    &add_post_header,
<<<<<<< HEAD
                ),
=======
                    "",
                )
>>>>>>> b26faf89
            };

            let mut readme = root.clone();
            readme.push("README.md");
            save(
                readme,
                // Add a title to the README.md so it looks nicer in GitHub.
                &format!(
                    "# `{}`\n\n{}",
                    name,
                    docs.replace("//! ", "").replace("//!", "").as_str()
                ),
            )?;

            /*
             * Create the src/ directory:
             */
            let mut src = root;
            src.push("src");
            std::fs::create_dir_all(&src)?;

            /*
             * Create the Rust source file containing the generated client:
             */
            let lib = format!(
                "{}\n#![allow(clippy::derive_partial_eq_without_eq)]\n{}",
                docs, out
            );
            let mut librs = src.clone();
            librs.push("lib.rs");
            save(librs, lib.as_str())?;

            /*
             * Create the Rust utils module:
             */
            let utils = utils::generate_utils(&proper_name);
            let mut utilsrs = src.clone();
            utilsrs.push("utils.rs");
            save(utilsrs, utils.as_str())?;

            /*
             * Create the Rust source types file containing the generated types:
             */
            let types = types::generate_types(&mut ts, &proper_name)?;
            let mut typesrs = src.clone();
            typesrs.push("types.rs");
            save(typesrs, types.as_str())?;

            /*
             * Create the Rust source files for each of the tags functions:
             */

            match functions::generate_files(&api, &proper_name, &mut ts, &parameters) {
                Ok(files) => {
                    // We have a map of our files, let's write to them.
                    for (f, output) in files {
                        let mut tagrs = src.clone();
                        tagrs.push(format!("{}.rs", to_snake_case(&clean_name(&f))));

                        let output = format!(
                            r#"
use crate::ClientResult;
use crate::Client;

{}

pub struct {} {{
    pub client: Client,
}}

impl {} {{
    #[doc(hidden)]
    pub fn new(client: Client) -> Self
    {{
        {} {{
            client,
        }}
    }}

    {}
}}"#,
                            output.head,
                            struct_name(&f),
                            struct_name(&f),
                            struct_name(&f),
                            output.impl_content,
                        );

                        save(tagrs, output.as_str())?;
                    }

                    false
                }
                Err(e) => {
                    println!("generate_files fail: {:?}", e);
                    true
                }
            }
        }
        Err(e) => {
            println!("gen fail: {:?}", e);
            true
        }
    };

    debug("-----------------------------------------------------");
    debug(" TYPE SPACE");
    debug("-----------------------------------------------------");
    for te in ts.id_to_entry.values() {
        let n = ts.describe(&te.id);
        debug(&format!("{:>4}  {}", te.id.0, n));
    }
    debug("-----------------------------------------------------");
    debug("");

    if fail {
        bail!("generation experienced errors");
    }

    Ok(())
}<|MERGE_RESOLUTION|>--- conflicted
+++ resolved
@@ -3434,7 +3434,6 @@
                     &version,
                     &proper_name,
                     &spec_link,
-<<<<<<< HEAD
                 ),
                 TemplateType::GenericClientCredentials => {
                     template::generate_docs_generic_client_credentials(
@@ -3445,34 +3444,29 @@
                         &spec_link,
                     )
                 }
-                TemplateType::GenericToken => template::generate_docs_generic_token(
-=======
-                )
-            } else if proper_name == "Gusto" {
-                template::generate_docs_generic_token(
-                    &api,
-                    &to_snake_case(&name),
-                    &version,
-                    &proper_name,
-                    &spec_link,
-                    &add_post_header,
-                    &format!("{}::RootProductionServer", to_snake_case(&name)),
-                )
-            } else {
-                template::generate_docs_generic_token(
->>>>>>> b26faf89
-                    &api,
-                    &to_snake_case(&name),
-                    &version,
-                    &proper_name,
-                    &spec_link,
-                    &add_post_header,
-<<<<<<< HEAD
-                ),
-=======
-                    "",
-                )
->>>>>>> b26faf89
+                TemplateType::GenericToken => {
+                    if proper_name == "Gusto" {
+                        template::generate_docs_generic_token(
+                            &api,
+                            &to_snake_case(&name),
+                            &version,
+                            &proper_name,
+                            &spec_link,
+                            &add_post_header,
+                            &format!("{}::RootProductionServer", to_snake_case(&name)),
+                        )
+                    } else {
+                        template::generate_docs_generic_token(
+                            &api,
+                            &to_snake_case(&name),
+                            &version,
+                            &proper_name,
+                            &spec_link,
+                            &add_post_header,
+                            "",
+                        )
+                    }
+                }
             };
 
             let mut readme = root.clone();
