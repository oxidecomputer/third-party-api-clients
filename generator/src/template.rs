use std::collections::BTreeMap;

use anyhow::{anyhow, bail, Context, Result};
use inflector::cases::{kebabcase::to_kebab_case, snakecase::to_snake_case};

#[derive(Eq, PartialEq, Clone, Debug)]
enum Component {
    Constant(String),
    Parameter(String),
}

#[derive(Eq, PartialEq, Clone, Debug)]
pub struct Template {
    components: Vec<Component>,
}

impl Template {
    pub fn compile(
        &self,
        query_params: BTreeMap<String, (String, String)>,
        server_arg: &str,
    ) -> String {
        let mut out = String::new();

        let mut a = |s: &str| {
            out.push_str(s);
            out.push('\n');
        };

        if !query_params.is_empty() {
            // Format the query params if they exist.
            a("let mut query_args: Vec<(String, String)> = Default::default();");

            for (nam, (value, prop)) in &query_params {
                if value == "Option<chrono::DateTime<chrono::Utc>>" {
                    a(&format!(
                        r#"if let Some(date) = {} {{ query_args.push(("{}".to_string(), date.to_rfc3339())); }}"#,
                        nam, prop
                    ));
                } else if value == "Option<uuid::Uuid>" {
                    a(&format!(
                        r#"if let Some(u) = {} {{ query_args.push(("{}".to_string(), u.to_string())); }}"#,
                        nam, prop
                    ));
                } else if value == "uuid::Uuid" {
                    a(&format!(
                        r#"if {}.to_string() != uuid::Uuid::nil().to_string() {{ query_args.push(("{}".to_string(), {}.to_string())); }}"#,
                        nam, prop, nam
                    ));
                } else if value == "i64" || value == "i32" {
                    a(&format!(
                        r#"if {} > 0 {{ query_args.push(("{}".to_string(), {}.to_string())); }}"#,
                        nam, prop, nam
                    ));
                } else if value == "bool" && prop == "sendNotificationEmail" {
                    a(&format!(
                        r#"query_args.push(("{}".to_string(), {}.to_string()));"#,
                        prop, nam
                    ));
                } else if value == "bool" {
                    a(&format!(
                        r#"if {} {{ query_args.push(("{}".to_string(), {}.to_string())); }}"#,
                        nam, prop, nam
                    ));
                } else if value == "&str" {
                    a(&format!(
                        r#"if !{}.is_empty() {{ query_args.push(("{}".to_string(), {}.to_string())); }}"#,
                        nam, prop, nam
                    ));
                } else if value == "&[String]" {
                    // TODO: I have no idea how these should be seperated and the docs
                    // don't give any answers either, for an array sent through query
                    // params.
                    // https://docs.github.com/en/rest/reference/migrations
                    a(&format!(
                        r#"if !{}.is_empty() {{ query_args.push(("{}".to_string(), {}.join(" "))); }}"#,
                        nam, prop, nam
                    ));
                } else {
                    a(&format!(
                        r#"if !{}.to_string().is_empty() {{  query_args.push(("{}".to_string(), {}.to_string())); }}"#,
                        nam, prop, nam
                    ));
                }
            }

            a("let query_ = serde_urlencoded::to_string(&query_args).unwrap();");
        }

        a("let url = self.client.url(");
        if self.components.is_empty() && query_params.is_empty() {
            a(&format!(r#""", {server_arg});"#));

            return out.to_string();
        }

        let mut has_params = false;
        for c in self.components.iter() {
            match c {
                Component::Constant(_) => (),
                Component::Parameter(_) => {
                    has_params = true;
                    break;
                }
            }
        }

        if !has_params && query_params.is_empty() {
            out.push_str(r#"&""#);
            for c in self.components.iter() {
                out.push('/');
                match c {
                    Component::Constant(n) => out.push_str(n),
                    Component::Parameter(_) => (),
                }
            }
            out.push_str(&format!(r#"".to_string(), {server_arg});"#));

            return out.to_string();
        }

        out.push_str("&format!(\"");
        for c in self.components.iter() {
            out.push('/');
            match c {
                Component::Constant(n) => out.push_str(n),
                Component::Parameter(_) => {
                    out.push_str("{}");
                }
            }
        }

        if !query_params.is_empty() {
            out.push_str("?{}");
        }

        out.push_str("\",\n");
        for c in self.components.iter() {
            if let Component::Parameter(n) = &c {
                if n == "type"
                    || n == "ref"
                    || n == "foo"
                    || n == "enum"
                    || n == "const"
                    || n == "use"
                {
                    out.push_str(&format!(
                        "crate::progenitor_support::encode_path({}_),",
                        to_snake_case(n)
                    ));
                } else {
                    out.push_str(&format!(
                        "crate::progenitor_support::encode_path({}),",
                        to_snake_case(n)
                    ));
                }
            }
        }

        if !query_params.is_empty() {
            out.push_str("query_");
        }

        out.push_str(&format!("), {server_arg});\n"));

        out
    }
}

pub fn parse(t: &str) -> Result<Template> {
    parse_inner(t).with_context(|| anyhow!("parse failure for template {:?}", t))
}

fn parse_inner(t: &str) -> Result<Template> {
    enum State {
        Start,
        ConstantOrParameter,
        Parameter,
        ParameterSlash,
        Constant,
    }

    let mut s = State::Start;
    let mut a = String::new();
    let mut components = Vec::new();

    for c in t.chars() {
        match s {
            State::Start => {
                if c == '/' {
                    s = State::ConstantOrParameter;
                } else {
                    bail!("path must start with a slash");
                }
            }
            State::ConstantOrParameter => {
                if c == '/' || c == '}' {
                    bail!("expected a constant or parameter");
                } else if c == '{' {
                    s = State::Parameter;
                } else {
                    s = State::Constant;
                    a.push(c);
                }
            }
            State::Constant => {
                if c == '/' {
                    components.push(Component::Constant(a));
                    a = String::new();
                    s = State::ConstantOrParameter;
                } else if c == '{' || c == '}' {
                    bail!("unexpected parameter");
                } else {
                    a.push(c);
                }
            }
            State::Parameter => {
                if c == '}' {
                    components.push(Component::Parameter(a));
                    a = String::new();
                    s = State::ParameterSlash;
                } else if c == '/' || c == '{' {
                    bail!("expected parameter");
                } else {
                    a.push(c);
                }
            }
            State::ParameterSlash => {
                if c == '/' || c == ':' || c == '.' {
                    // Google Admin API has ":issueCommand" so we want to allow that!
                    // Shopify sometimes ends after a parameter with ".json", so we want to allow
                    // that.
                    s = State::ConstantOrParameter;
                } else {
                    bail!("expected a slash after parameter");
                }
            }
        }
    }

    match s {
        State::Start => bail!("empty path"),
        State::ConstantOrParameter | State::ParameterSlash => (),
        State::Constant => components.push(Component::Constant(a)),
        State::Parameter => bail!("unterminated parameter"),
    }

    Ok(Template { components })
}

#[cfg(test)]
mod test {
    use anyhow::{anyhow, Context, Result};

    use super::{parse, Component, Template};

    #[test]
    fn basic() -> Result<()> {
        let trials = vec![
            (
                "/info",
                Template {
                    components: vec![Component::Constant("info".into())],
                },
            ),
            (
                "/measure/{number}",
                Template {
                    components: vec![
                        Component::Constant("measure".into()),
                        Component::Parameter("number".into()),
                    ],
                },
            ),
            (
                "/one/{two}/three",
                Template {
                    components: vec![
                        Component::Constant("one".into()),
                        Component::Parameter("two".into()),
                        Component::Constant("three".into()),
                    ],
                },
            ),
        ];

        for (path, want) in trials.iter() {
            let t = parse(path).with_context(|| anyhow!("path {}", path))?;
            assert_eq!(&t, want);
        }

        Ok(())
    }

    #[test]
    fn compile() -> Result<()> {
        let t = parse("/measure/{number}")?;
        let out = t.compile(Default::default(), "None");
        let want = r#"let url = self.client.url(
&format!("/measure/{}",
<<<<<<< HEAD
crate::progenitor_support::encode_path(number),), None);
"#;

=======
crate::progenitor_support::encode_path(&number.to_string()),), None);
"#;
>>>>>>> 14f41c0a
        assert_eq!(want, &out);
        Ok(())
    }
}

pub fn generate_docs_github(
    api: &openapiv3::OpenAPI,
    name: &str,
    version: &str,
    proper_name: &str,
    _host: &str,
    spec_link: &str,
) -> String {
    let info = generate_docs_openapi_info(api, proper_name, spec_link, name);
    let docs_proper_name = proper_name.to_lowercase();

    format!(
        r#"{info}
//!
//! To install the library, add the following to your `Cargo.toml` file.
//!
//! ```toml
//! [dependencies]
//! {name} = "{version}"
//! ```
//!
//! ## Basic example
//!
//! Typical use will require intializing a `Client`. This requires
//! a user agent string and set of `auth::Credentials`.
//!
//! ```rust
//! use {name}::{{auth::Credentials, Client}};
//!
//! let {docs_proper_name} = Client::new(
//!   String::from("user-agent-name"),
//!   Credentials::Token(
//!     String::from("personal-access-token")
//!   ),
//! );
//! ```
//!
//! If you are a GitHub enterprise customer, you will want to create a client with the
//! [Client#host_override](https://docs.rs/{name}/{version}/{name}/struct.Client.html#method.host_override) method.
//!
//! ## Feature flags
//!
//! ### httpcache
//!
//! Github supports conditional HTTP requests using etags to checksum responses
//! Experimental support for utilizing this to cache responses locally with the
//! `httpcache` feature flag.
//!
//! To enable this, add the following to your `Cargo.toml` file:
//!
//! ```toml
//! [dependencies]
//! {name} = {{ version = "{version}", features = ["httpcache"] }}
//! ```
//!
//! Then use the `Client::custom` constructor to provide a cache implementation.
//!
//! Here is an example:
//!
//! ```rust
//! use {name}::{{auth::Credentials, Client}};
//! #[cfg(feature = "httpcache")]
//! use {name}::http_cache::HttpCache;
//!
//! #[cfg(feature = "httpcache")]
//! let http_cache = HttpCache::in_home_dir();
//!
//! #[cfg(not(feature = "httpcache"))]
//! let {docs_proper_name} = Client::custom(
//!     concat!(env!("CARGO_PKG_NAME"), "/", env!("CARGO_PKG_VERSION")),
//!     Credentials::Token(
//!       String::from("personal-access-token")
//!     ),
//!     reqwest::Client::builder().build().unwrap(),
//! );
//!
//! #[cfg(feature = "httpcache")]
//! let {docs_proper_name} = Client::custom(
//!     concat!(env!("CARGO_PKG_NAME"), "/", env!("CARGO_PKG_VERSION")),
//!     Credentials::Token(
//!       String::from("personal-access-token")
//!     ),
//!     reqwest::Client::builder().build().unwrap(),
//!     http_cache
//! );
//! ```
//! ## Authenticating GitHub apps
//!
//! You can also authenticate via a GitHub app.
//!
//! Here is an example:
//!
//! ```rust
//! use std::env;
//!
//! use {name}::{{Client, auth::{{Credentials, InstallationTokenGenerator, JWTCredentials}}}};
//! #[cfg(feature = "httpcache")]
//! use {name}::http_cache::FileBasedCache;
//!
//! let app_id_str = env::var("GH_APP_ID").unwrap();
//! let app_id = app_id_str.parse::<u64>().unwrap();
//!
//! let app_installation_id_str = env::var("GH_INSTALLATION_ID").unwrap();
//! let app_installation_id = app_installation_id_str.parse::<u64>().unwrap();
//!
//! let encoded_private_key = env::var("GH_PRIVATE_KEY").unwrap();
//! let private_key = base64::decode(encoded_private_key).unwrap();
//!
//! // Decode the key.
//! let key = nom_pem::decode_block(&private_key).unwrap();
//!
//! // Get the JWT credentials.
//! let jwt = JWTCredentials::new(app_id, key.data).unwrap();
//!
//! // Create the HTTP cache.
//! #[cfg(feature = "httpcache")]
//! let mut dir = dirs::home_dir().expect("Expected a home dir");
//! #[cfg(feature = "httpcache")]
//! dir.push(".cache/github");
//! #[cfg(feature = "httpcache")]
//! let http_cache = Box::new(FileBasedCache::new(dir));
//!
//! let token_generator = InstallationTokenGenerator::new(app_installation_id, jwt);
//!
//! #[cfg(not(feature = "httpcache"))]
//! let {docs_proper_name} = Client::custom(
//!     concat!(env!("CARGO_PKG_NAME"), "/", env!("CARGO_PKG_VERSION")),
//!     Credentials::InstallationToken(token_generator),
//!     reqwest::Client::builder().build().unwrap(),
//! );
//!
//! #[cfg(feature = "httpcache")]
//! let {docs_proper_name} = Client::custom(
//!     concat!(env!("CARGO_PKG_NAME"), "/", env!("CARGO_PKG_VERSION")),
//!     Credentials::InstallationToken(token_generator),
//!     reqwest::Client::builder().build().unwrap(),
//!     http_cache,
//! );
//! ```
//!
//! ## Acknowledgements
//!
//! Shout out to [hubcaps](https://github.com/softprops/hubcaps) for paving the
//! way here. This extends that effort in a generated way so the library is
//! always up to the date with the OpenAPI spec and no longer requires manual
//! contributions to add new endpoints.
//!"#
    )
}

pub fn generate_docs_openapi_info(
    api: &openapiv3::OpenAPI,
    proper_name: &str,
    spec_link: &str,
    package_name: &str,
) -> String {
    let mut description = String::new();
    if let Some(d) = &api.info.description {
        description = d.replace('\n', "\n//! ");
    }

    let mut tos = String::new();
    if let Some(t) = &api.info.terms_of_service {
        tos = format!("[API Terms of Service]({})", t);
    }

    let mut contact = String::new();
    if let Some(c) = &api.info.contact {
        let mut num = 1;
        let mut name = String::new();
        if let Some(n) = &c.name {
            contact.push_str("| name ");
            name = n.to_string();
            num += 1;
        }
        let mut url = String::new();
        if let Some(u) = &c.url {
            contact.push_str("| url ");
            url = u.to_string();
            num += 1;
        }
        let mut email = String::new();
        if let Some(e) = &c.email {
            contact.push_str("| email ");
            email = e.to_string();
            num += 1;
        }
        if !contact.is_empty() {
            contact.push('|');
            contact = format!(
                r#"//! {}
//! "#,
                contact
            );
            for _ in 1..num {
                contact.push_str("|----");
            }
            contact.push_str("|\n//! ");
        }

        if !name.is_empty() {
            contact.push_str(&format!("| {} ", name));
        }
        if !url.is_empty() {
            contact.push_str(&format!("| <{}> ", url));
        }
        if !email.is_empty() {
            contact.push_str(&format!("| {} ", email));
        }
        if !contact.is_empty() {
            contact.push_str("|\n//! ");
        }

        contact = format!("### Contact\n//!\n//! \n{}", contact);
    }

    let mut license = String::new();
    if let Some(l) = &api.info.license {
        license.push_str("| name ");

        let mut url = String::new();
        if let Some(u) = &l.url {
            license.push_str("| url ");
            url = u.to_string();
        }
        license.push('|');
        license = format!(
            r#"//! {}
//! "#,
            license
        );

        license.push_str("|----");
        if !url.is_empty() {
            license.push_str("|----");
        }
        license.push_str("|\n//! ");

        license.push_str(&format!("| {} ", l.name));
        if !url.is_empty() {
            license.push_str(&format!("| <{}> ", url));
        }
        license.push_str("|\n//! ");

        license = format!("### License\n//!\n//! \n{}", license);
    }

    let api_version = format!("based on API spec version `{}`", api.info.version);

    format!(
        r#"//! A fully generated, opinionated API client library for {}.
//!
//! [![docs.rs](https://docs.rs/{}/badge.svg)](https://docs.rs/{})
//!
//! ## API Details
//!
//! {}
//!
//! {}
//!
//! {}
//! {}
//!
//! ## Client Details
//!
//! This client is generated from the [{} OpenAPI
//! specs]({}) {}. This way it will remain
//! up to date as features are added. The documentation for the crate is generated
//! along with the code to make this library easy to use.
//! "#,
        proper_name,
        to_kebab_case(package_name),
        to_kebab_case(package_name),
        description,
        tos,
        contact,
        license,
        proper_name,
        spec_link,
        api_version,
    )
}

pub fn generate_docs_generic_token(
    api: &openapiv3::OpenAPI,
    name: &str,
    version: &str,
    proper_name: &str,
    spec_link: &str,
    add_post_header: &str,
) -> String {
    let info = generate_docs_openapi_info(api, proper_name, spec_link, name);

    let add_post_header_args = if !add_post_header.is_empty() {
        format!(
            ",\n//!     String::from(\"{}\")",
            to_snake_case(add_post_header)
        )
    } else {
        String::new()
    };

    let add_post_header_var = if !add_post_header.is_empty() {
        r#", """#.to_string()
    } else {
        String::new()
    };

    format!(
        r#"{}
//!
//! To install the library, add the following to your `Cargo.toml` file.
//!
//! ```toml
//! [dependencies]
//! {} = "{}"
//! ```
//!
//! ## Basic example
//!
//! Typical use will require intializing a `Client`. This requires
//! a user agent string and set of credentials.
//!
//! ```
//! use {}::Client;
//!
//! let {} = Client::new(
//!     String::from("client-id"),
//!     String::from("client-secret"),
//!     String::from("redirect-uri"),
//!     String::from("token"),
//!     String::from("refresh-token"){}
//! );
//! ```
//!
//! Alternatively, the library can search for most of the variables required for
//! the client in the environment:
//!
//! - `{}_CLIENT_ID`
//! - `{}_CLIENT_SECRET`
//! - `{}_REDIRECT_URI`
//!
//! And then you can create a client from the environment.
//!
//! ```
//! use {}::Client;
//!
//! let {} = Client::new_from_env(
//!     String::from("token"),
//!     String::from("refresh-token"){}
//! );
//! ```
//!
//! It is okay to pass empty values for `token` and `refresh_token`. In
//! the initial state of the client, you will not know these values.
//!
//! To start off a fresh client and get a `token` and `refresh_token`, use the following.
//!
//! ```
//! use {}::Client;
//!
//! async fn do_call() {{
//!     let mut {} = Client::new_from_env("", ""{});
//!
//!     // Get the URL to request consent from the user.
//!     // You can optionally pass in scopes. If none are provided, then the
//!     // resulting URL will not have any scopes.
//!     let user_consent_url = {}.user_consent_url(&["some-scope".to_string()]);
//!
//!     // In your redirect URL capture the code sent and our state.
//!     // Send it along to the request for the token.
//!     let code = "thing-from-redirect-url";
//!     let state = "state-from-redirect-url";
//!     let mut access_token = {}.get_access_token(code, state).await.unwrap();
//!
//!     // You can additionally refresh the access token with the following.
//!     // You must have a refresh token to be able to call this function.
//!     access_token = {}.refresh_access_token().await.unwrap();
//! }}
//! ```
//!"#,
        info,
        name.replace('_', "-").to_lowercase(),
        version,
        name,
        proper_name.to_lowercase(),
        add_post_header_args,
        proper_name.to_uppercase(),
        proper_name.to_uppercase(),
        proper_name.to_uppercase(),
        name,
        proper_name.to_lowercase(),
        add_post_header_args,
        name,
        proper_name.to_lowercase(),
        add_post_header_var,
        proper_name.to_lowercase(),
        proper_name.to_lowercase(),
        proper_name.to_lowercase(),
    )
}

pub fn generate_docs_generic_api_key(
    api: &openapiv3::OpenAPI,
    name: &str,
    version: &str,
    proper_name: &str,
    spec_link: &str,
) -> String {
    let info = generate_docs_openapi_info(api, proper_name, spec_link, name);
    format!(
        r#"{}
//!
//! To install the library, add the following to your `Cargo.toml` file.
//!
//! ```toml
//! [dependencies]
//! {} = "{}"
//! ```
//!
//! ## Basic example
//!
//! Typical use will require intializing a `Client`. This requires
//! a user agent string and set of credentials.
//!
//! ```
//! use {}::Client;
//!
//! let {} = Client::new(
//!     String::from("api-key"),
//! );
//! ```
//!
//! Alternatively, the library can search for most of the variables required for
//! the client in the environment:
//!
//! - `{}_API_KEY`
//!
//! And then you can create a client from the environment.
//!
//! ```
//! use {}::Client;
//!
//! let {} = Client::new_from_env();
//! ```
//!"#,
        info,
        name.replace('_', "-").to_lowercase(),
        version,
        name,
        proper_name.to_lowercase(),
        proper_name.to_uppercase(),
        name,
        proper_name.to_lowercase(),
    )
}

pub fn generate_docs_generic_client_credentials(
    api: &openapiv3::OpenAPI,
    name: &str,
    version: &str,
    proper_name: &str,
    spec_link: &str,
) -> String {
    let info = generate_docs_openapi_info(api, proper_name, spec_link, name);
    format!(
        r#"{}
//!
//! To install the library, add the following to your `Cargo.toml` file.
//!
//! ```toml
//! [dependencies]
//! {} = "{}"
//! ```
//!
//! ## Basic example
//!
//! Typical use will require intializing a `Client`. This requires
//! a user agent string and set of credentials.
//!
//! ```
//! use {}::Client;
//!
//! let {} = Client::new(
//!     String::from("client-id"),
//!     String::from("client-secret"),
//!     String::from("token"),
//! );
//! ```
//!
//! Alternatively, the library can search for most of the variables required for
//! the client in the environment:
//!
//! - `{}_CLIENT_ID`
//! - `{}_CLIENT_SECRET`
//!
//! And then you can create a client from the environment.
//!
//! ```
//! use {}::Client;
//!
//! let {} = Client::new_from_env(
//!     String::from("token"),
//! );
//! ```
//!
//! It is okay to pass an empty value for `token`. In
//! the initial state of the client, you will not know this value.
//!
//! To start off a fresh client and get a `token`, use the following.
//!
//! ```
//! use {}::Client;
//!
//! async fn do_call() {{
//!     let mut {} = Client::new_from_env("");
//!
//!     let mut access_token = {}.get_access_token().await.unwrap();
//! }}
//! ```
//!"#,
        info,
        name.replace('_', "-").to_lowercase(),
        version,
        name,
        proper_name.to_lowercase(),
        proper_name.to_uppercase(),
        proper_name.to_uppercase(),
        name,
        proper_name.to_lowercase(),
        name,
        proper_name.to_lowercase(),
        proper_name.to_lowercase(),
    )
}<|MERGE_RESOLUTION|>--- conflicted
+++ resolved
@@ -298,14 +298,8 @@
         let out = t.compile(Default::default(), "None");
         let want = r#"let url = self.client.url(
 &format!("/measure/{}",
-<<<<<<< HEAD
 crate::progenitor_support::encode_path(number),), None);
 "#;
-
-=======
-crate::progenitor_support::encode_path(&number.to_string()),), None);
-"#;
->>>>>>> 14f41c0a
         assert_eq!(want, &out);
         Ok(())
     }
