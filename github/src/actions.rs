--- conflicted
+++ resolved
@@ -2405,13 +2405,8 @@
         status: crate::types::WorkflowRunStatus,
         per_page: i64,
         page: i64,
-<<<<<<< HEAD
-        created: Option<chrono::DateTime<chrono::Utc>>,
+        created: &str,
     ) -> ClientResult<crate::Response<crate::types::ActionsListWorkflowRunsResponse>> {
-=======
-        created: &str,
-    ) -> ClientResult<crate::types::ActionsListWorkflowRunsResponse> {
->>>>>>> 41a997b9
         let mut query_args: Vec<(String, String)> = Default::default();
         if !actor.is_empty() {
             query_args.push(("actor".to_string(), actor.to_string()));
@@ -3671,13 +3666,8 @@
         status: crate::types::WorkflowRunStatus,
         per_page: i64,
         page: i64,
-<<<<<<< HEAD
         created: Option<chrono::DateTime<chrono::Utc>>,
     ) -> ClientResult<crate::Response<crate::types::ActionsListWorkflowRunsResponse>> {
-=======
-        created: &str,
-    ) -> ClientResult<crate::types::ActionsListWorkflowRunsResponse> {
->>>>>>> 41a997b9
         let mut query_args: Vec<(String, String)> = Default::default();
         if !actor.is_empty() {
             query_args.push(("actor".to_string(), actor.to_string()));
