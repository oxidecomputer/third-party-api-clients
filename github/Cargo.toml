[package]
name = "octorust"
description = "A fully generated & opinionated API client for the GitHub API."
version = "0.1.36"
documentation = "https://docs.rs/octorust/"
repository = "https://github.com/oxidecomputer/third-party-api-clients/tree/main/github"
readme = "README.md"
edition = "2018"
license = "MIT"

[features]
default = ["rustls-tls"]
# enable etag-based http_cache functionality
httpcache = ["dirs"]
native-tls = ["reqwest/default-tls", "openssl"]
rustls-tls = ["reqwest/rustls-tls", "ring", "pem"]

[dependencies]
anyhow = "1"
async-recursion = "^0.3.2"
chrono = { version = "0.4", features = ["serde"] }
dirs = { version = "^3.0.2", optional = true }
http = "^0.2.4"
hyperx = "1"
jsonwebtoken = "7"
log = { version = "^0.4", features = ["serde"] }
mime = "0.3"
openssl = { version = "0.10", default-features = false, optional = true }
pem = { version = "0.8",  default-features = false, optional = true }
percent-encoding = "2.1"
reqwest = { version = "0.11", default-features = false, features = ["json", "multipart"] }
reqwest-middleware = "0.1.5"
reqwest-retry = "0.1.4"
reqwest-tracing = { version = "0.2.1", features = ["opentelemetry_0_17"] }
ring = { version = "0.16", default-features = false, optional = true }
schemars = { version = "0.8", features = ["bytes", "chrono", "url", "uuid"] }
serde = { version = "1", features = ["derive"] }
serde_json = "1"
serde_urlencoded = "^0.7"
url = { version = "2", features = ["serde"] }
<<<<<<< HEAD
github-scopes-rs = { version = "1" }
=======
tokio = { version = "1.8.0", features = ["full"] }
>>>>>>> 0987dace

[dev-dependencies]
base64 = "^0.12"
dirs = "^3.0.2"
nom_pem = "4"

[package.metadata.docs.rs]
all-features = true
rustdoc-args = ["--cfg", "docsrs"]<|MERGE_RESOLUTION|>--- conflicted
+++ resolved
@@ -38,11 +38,8 @@
 serde_json = "1"
 serde_urlencoded = "^0.7"
 url = { version = "2", features = ["serde"] }
-<<<<<<< HEAD
+tokio = { version = "1.8.0", features = ["full"] }
 github-scopes-rs = { version = "1" }
-=======
-tokio = { version = "1.8.0", features = ["full"] }
->>>>>>> 0987dace
 
 [dev-dependencies]
 base64 = "^0.12"
