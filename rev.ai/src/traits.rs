--- conflicted
+++ resolved
@@ -11,12 +11,8 @@
 #[async_trait::async_trait]
 impl JobOps for crate::jobs::Jobs {
     /// Create a job.
-<<<<<<< HEAD
     async fn post(&self, b: bytes::Bytes) -> ClientResult<Response<crate::types::Job>> {
-=======
-    async fn post(&self, b: bytes::Bytes) -> Result<crate::types::Job> {
         let url = self.client.url("/jobs", None);
->>>>>>> b26faf89
         let form = reqwest::multipart::Form::new()
             .part(
                 "media",
